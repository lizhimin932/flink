--- conflicted
+++ resolved
@@ -937,7 +937,6 @@
   override def createAccumulator(): CountAcc = CountAcc(start)
 
   override def getValue(accumulator: CountAcc): Long = accumulator.count
-<<<<<<< HEAD
 
   override def getTypeInference(typeFactory: DataTypeFactory): TypeInference = {
     TypeInference.newBuilder
@@ -947,7 +946,6 @@
       .outputTypeStrategy(TypeStrategies.explicit(DataTypes.BIGINT()))
       .build
   }
-=======
 }
 
 private class UDFWithAnyType extends ScalarFunction {
@@ -956,5 +954,4 @@
     true
   }
 
->>>>>>> 1d399c7d
 }