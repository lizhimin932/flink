/*
 * Licensed to the Apache Software Foundation (ASF) under one
 * or more contributor license agreements.  See the NOTICE file
 * distributed with this work for additional information
 * regarding copyright ownership.  The ASF licenses this file
 * to you under the Apache License, Version 2.0 (the
 * "License"); you may not use this file except in compliance
 * with the License.  You may obtain a copy of the License at
 *
 *     http://www.apache.org/licenses/LICENSE-2.0
 *
 * Unless required by applicable law or agreed to in writing, software
 * distributed under the License is distributed on an "AS IS" BASIS,
 * WITHOUT WARRANTIES OR CONDITIONS OF ANY KIND, either express or implied.
 * See the License for the specific language governing permissions and
 * limitations under the License.
 */

package org.apache.flink.table.factories;

import org.apache.flink.streaming.api.functions.source.SourceFunction;
import org.apache.flink.streaming.api.functions.source.datagen.DataGeneratorSource;
import org.apache.flink.streaming.api.functions.source.datagen.DataGeneratorSourceTest;
import org.apache.flink.streaming.api.operators.StreamSource;
import org.apache.flink.streaming.api.watermark.Watermark;
import org.apache.flink.streaming.util.AbstractStreamOperatorTestHarness;
import org.apache.flink.table.api.DataTypes;
import org.apache.flink.table.api.ValidationException;
import org.apache.flink.table.catalog.Column;
import org.apache.flink.table.catalog.ResolvedSchema;
import org.apache.flink.table.connector.source.DynamicTableSource;
import org.apache.flink.table.data.GenericRowData;
import org.apache.flink.table.data.RowData;
import org.apache.flink.table.descriptors.DescriptorProperties;
import org.apache.flink.table.factories.datagen.DataGenTableSource;
import org.apache.flink.util.InstantiationUtil;

import org.junit.Assert;
import org.junit.Test;

import java.io.IOException;
import java.util.ArrayList;
import java.util.HashSet;
import java.util.List;
import java.util.Set;

import static org.apache.flink.table.factories.utils.FactoryMocks.createTableSource;
import static org.junit.Assert.assertTrue;

/** Tests for {@link DataGenTableSourceFactory}. */
public class DataGenTableSourceFactoryTest {

    private static final ResolvedSchema SCHEMA =
            ResolvedSchema.of(
                    Column.physical("f0", DataTypes.STRING()),
                    Column.physical("f1", DataTypes.BIGINT()),
                    Column.physical("f2", DataTypes.BIGINT()));

    @Test
    public void testDataTypeCoverage() throws Exception {
        ResolvedSchema schema =
                ResolvedSchema.of(
                        Column.physical("f0", DataTypes.CHAR(1)),
                        Column.physical("f1", DataTypes.VARCHAR(10)),
                        Column.physical("f2", DataTypes.STRING()),
                        Column.physical("f3", DataTypes.BOOLEAN()),
                        Column.physical("f4", DataTypes.DECIMAL(32, 2)),
                        Column.physical("f5", DataTypes.TINYINT()),
                        Column.physical("f6", DataTypes.SMALLINT()),
                        Column.physical("f7", DataTypes.INT()),
                        Column.physical("f8", DataTypes.BIGINT()),
                        Column.physical("f9", DataTypes.FLOAT()),
                        Column.physical("f10", DataTypes.DOUBLE()),
                        Column.physical("f11", DataTypes.DATE()),
                        Column.physical("f12", DataTypes.TIME()),
                        Column.physical("f13", DataTypes.TIMESTAMP()),
                        Column.physical("f14", DataTypes.TIMESTAMP_WITH_TIME_ZONE()),
                        Column.physical("f15", DataTypes.TIMESTAMP_WITH_LOCAL_TIME_ZONE()),
                        Column.physical("f16", DataTypes.INTERVAL(DataTypes.DAY())),
                        Column.physical("f17", DataTypes.ARRAY(DataTypes.INT())),
                        Column.physical("f18", DataTypes.MAP(DataTypes.STRING(), DataTypes.DATE())),
                        Column.physical("f19", DataTypes.MULTISET(DataTypes.DECIMAL(32, 2))),
                        Column.physical(
                                "f20",
                                DataTypes.ROW(
                                        DataTypes.FIELD("a", DataTypes.BIGINT()),
                                        DataTypes.FIELD("b", DataTypes.TIME()),
                                        DataTypes.FIELD(
                                                "c",
                                                DataTypes.ROW(
                                                        DataTypes.FIELD(
                                                                "d", DataTypes.TIMESTAMP()))))));

        DescriptorProperties descriptor = new DescriptorProperties();
        descriptor.putString(FactoryUtil.CONNECTOR.key(), "datagen");
        descriptor.putString(DataGenOptions.NUMBER_OF_ROWS.key(), "10");
<<<<<<< HEAD
=======

        // add min max option for numeric types
        descriptor.putString("fields.f4.min", "1.0");
        descriptor.putString("fields.f4.max", "1000.0");
        descriptor.putString("fields.f5.min", "0");
        descriptor.putString("fields.f5.max", "127");
        descriptor.putString("fields.f6.min", "0");
        descriptor.putString("fields.f6.max", "32767");
        descriptor.putString("fields.f7.min", "0");
        descriptor.putString("fields.f7.max", "65535");
        descriptor.putString("fields.f8.min", "0");
        descriptor.putString("fields.f8.max", String.valueOf(Long.MAX_VALUE));
        descriptor.putString("fields.f9.min", "0");
        descriptor.putString("fields.f9.max", String.valueOf(Float.MAX_VALUE));
        descriptor.putString("fields.f10.min", "0");
        descriptor.putString("fields.f10.max", String.valueOf(Double.MAX_VALUE));
>>>>>>> 8758b21b

        List<RowData> results = runGenerator(schema, descriptor);
        Assert.assertEquals("Failed to generate all rows", 10, results.size());

        for (RowData row : results) {
            for (int i = 0; i < row.getArity(); i++) {
                Assert.assertFalse(
                        "Column " + schema.getColumnNames().get(i) + " should not be null",
                        row.isNullAt(i));
            }
        }
    }

    @Test
    public void testSource() throws Exception {
        DescriptorProperties descriptor = new DescriptorProperties();
        descriptor.putString(FactoryUtil.CONNECTOR.key(), "datagen");
        descriptor.putLong(DataGenOptions.ROWS_PER_SECOND.key(), 100);

        descriptor.putString(
                DataGenOptions.FIELDS + ".f0." + DataGenOptions.KIND, DataGenOptions.RANDOM);
        descriptor.putLong(DataGenOptions.FIELDS + ".f0." + DataGenOptions.LENGTH, 20);

        descriptor.putString(
                DataGenOptions.FIELDS + ".f1." + DataGenOptions.KIND, DataGenOptions.RANDOM);
        descriptor.putLong(DataGenOptions.FIELDS + ".f1." + DataGenOptions.MIN, 10);
        descriptor.putLong(DataGenOptions.FIELDS + ".f1." + DataGenOptions.MAX, 100);

        descriptor.putString(
                DataGenOptions.FIELDS + ".f2." + DataGenOptions.KIND, DataGenOptions.SEQUENCE);
        descriptor.putLong(DataGenOptions.FIELDS + ".f2." + DataGenOptions.START, 50);
        descriptor.putLong(DataGenOptions.FIELDS + ".f2." + DataGenOptions.END, 60);

        List<RowData> results = runGenerator(SCHEMA, descriptor);

        Assert.assertEquals(11, results.size());
        for (int i = 0; i < results.size(); i++) {
            RowData row = results.get(i);
            Assert.assertEquals(20, row.getString(0).toString().length());
            long f1 = row.getLong(1);
            Assert.assertTrue(f1 >= 10 && f1 <= 100);
            Assert.assertEquals(i + 50, row.getLong(2));
        }
    }

    private List<RowData> runGenerator(ResolvedSchema schema, DescriptorProperties descriptor)
            throws Exception {
        DynamicTableSource source = createTableSource(schema, descriptor.asMap());

        assertTrue(source instanceof DataGenTableSource);

        DataGenTableSource dataGenTableSource = (DataGenTableSource) source;
        DataGeneratorSource<RowData> gen = dataGenTableSource.createSource();

        // test java serialization.
        gen = InstantiationUtil.clone(gen);

        StreamSource<RowData, DataGeneratorSource<RowData>> src = new StreamSource<>(gen);
        AbstractStreamOperatorTestHarness<RowData> testHarness =
                new AbstractStreamOperatorTestHarness<>(src, 1, 1, 0);
        testHarness.open();

        TestContext ctx = new TestContext();

        gen.run(ctx);

        return ctx.results;
    }

    @Test
    public void testSequenceCheckpointRestore() throws Exception {
        DescriptorProperties descriptor = new DescriptorProperties();
        descriptor.putString(FactoryUtil.CONNECTOR.key(), "datagen");
        descriptor.putString(
                DataGenOptions.FIELDS + ".f0." + DataGenOptions.KIND, DataGenOptions.SEQUENCE);
        descriptor.putLong(DataGenOptions.FIELDS + ".f0." + DataGenOptions.START, 0);
        descriptor.putLong(DataGenOptions.FIELDS + ".f0." + DataGenOptions.END, 100);

        DynamicTableSource dynamicTableSource =
                createTableSource(
                        ResolvedSchema.of(Column.physical("f0", DataTypes.BIGINT())),
                        descriptor.asMap());

        DataGenTableSource dataGenTableSource = (DataGenTableSource) dynamicTableSource;
        DataGeneratorSource<RowData> source = dataGenTableSource.createSource();

        final int initElement = 0;
        final int maxElement = 100;
        final Set<RowData> expectedOutput = new HashSet<>();
        for (long i = initElement; i <= maxElement; i++) {
            expectedOutput.add(GenericRowData.of(i));
        }
        DataGeneratorSourceTest.innerTestDataGenCheckpointRestore(
                () -> {
                    try {
                        return InstantiationUtil.clone(source);
                    } catch (IOException | ClassNotFoundException e) {
                        throw new RuntimeException(e);
                    }
                },
                expectedOutput);
    }

    @Test
    public void testLackStartForSequence() {
        try {
            DescriptorProperties descriptor = new DescriptorProperties();
            descriptor.putString(FactoryUtil.CONNECTOR.key(), "datagen");
            descriptor.putString(
                    DataGenOptions.FIELDS + ".f0." + DataGenOptions.KIND, DataGenOptions.SEQUENCE);
            descriptor.putLong(DataGenOptions.FIELDS + ".f0." + DataGenOptions.END, 100);

            createTableSource(
                    ResolvedSchema.of(Column.physical("f0", DataTypes.BIGINT())),
                    descriptor.asMap());
        } catch (ValidationException e) {
            Throwable cause = e.getCause();
            Assert.assertTrue(cause.toString(), cause instanceof ValidationException);
            Assert.assertTrue(
                    cause.getMessage(),
                    cause.getMessage()
                            .contains(
                                    "Could not find required property 'fields.f0.start' for sequence generator."));
            return;
        }
        Assert.fail("Should fail by ValidationException.");
    }

    @Test
    public void testLackEndForSequence() {
        try {
            DescriptorProperties descriptor = new DescriptorProperties();
            descriptor.putString(FactoryUtil.CONNECTOR.key(), "datagen");
            descriptor.putString(
                    DataGenOptions.FIELDS + ".f0." + DataGenOptions.KIND, DataGenOptions.SEQUENCE);
            descriptor.putLong(DataGenOptions.FIELDS + ".f0." + DataGenOptions.START, 0);

            createTableSource(
                    ResolvedSchema.of(Column.physical("f0", DataTypes.BIGINT())),
                    descriptor.asMap());
        } catch (ValidationException e) {
            Throwable cause = e.getCause();
            Assert.assertTrue(cause.toString(), cause instanceof ValidationException);
            Assert.assertTrue(
                    cause.getMessage(),
                    cause.getMessage()
                            .contains(
                                    "Could not find required property 'fields.f0.end' for sequence generator."));
            return;
        }
        Assert.fail("Should fail by ValidationException.");
    }

    @Test
    public void testWrongKey() {
        try {
            DescriptorProperties descriptor = new DescriptorProperties();
            descriptor.putString(FactoryUtil.CONNECTOR.key(), "datagen");
            descriptor.putLong("wrong-rows-per-second", 1);

            createTableSource(
                    ResolvedSchema.of(Column.physical("f0", DataTypes.BIGINT())),
                    descriptor.asMap());
        } catch (ValidationException e) {
            Throwable cause = e.getCause();
            Assert.assertTrue(cause.toString(), cause instanceof ValidationException);
            Assert.assertTrue(
                    cause.getMessage(),
                    cause.getMessage().contains("Unsupported options:\n\nwrong-rows-per-second"));
            return;
        }
        Assert.fail("Should fail by ValidationException.");
    }

    @Test
    public void testWrongStartInRandom() {
        try {
            DescriptorProperties descriptor = new DescriptorProperties();
            descriptor.putString(FactoryUtil.CONNECTOR.key(), "datagen");
            descriptor.putString(
                    DataGenOptions.FIELDS + ".f0." + DataGenOptions.KIND, DataGenOptions.RANDOM);
            descriptor.putLong(DataGenOptions.FIELDS + ".f0." + DataGenOptions.START, 0);

            createTableSource(
                    ResolvedSchema.of(Column.physical("f0", DataTypes.BIGINT())),
                    descriptor.asMap());
        } catch (ValidationException e) {
            Throwable cause = e.getCause();
            Assert.assertTrue(cause.toString(), cause instanceof ValidationException);
            Assert.assertTrue(
                    cause.getMessage(),
                    cause.getMessage().contains("Unsupported options:\n\nfields.f0.start"));
            return;
        }
        Assert.fail("Should fail by ValidationException.");
    }

    @Test
    public void testWrongLenInRandomLong() {
        try {
            DescriptorProperties descriptor = new DescriptorProperties();
            descriptor.putString(FactoryUtil.CONNECTOR.key(), "datagen");
            descriptor.putString(
                    DataGenOptions.FIELDS + ".f0." + DataGenOptions.KIND, DataGenOptions.RANDOM);
            descriptor.putInt(DataGenOptions.FIELDS + ".f0." + DataGenOptions.LENGTH, 100);

            createTableSource(
                    ResolvedSchema.of(Column.physical("f0", DataTypes.BIGINT())),
                    descriptor.asMap());
        } catch (ValidationException e) {
            Throwable cause = e.getCause();
            Assert.assertTrue(cause.toString(), cause instanceof ValidationException);
            Assert.assertTrue(
                    cause.getMessage(),
                    cause.getMessage().contains("Unsupported options:\n\nfields.f0.length"));
            return;
        }
        Assert.fail("Should fail by ValidationException.");
    }

    @Test
    public void testWrongTypes() {
        try {
            DescriptorProperties descriptor = new DescriptorProperties();
            descriptor.putString(FactoryUtil.CONNECTOR.key(), "datagen");
            descriptor.putString(
                    DataGenOptions.FIELDS + ".f0." + DataGenOptions.KIND, DataGenOptions.SEQUENCE);
            descriptor.putString(DataGenOptions.FIELDS + ".f0." + DataGenOptions.START, "Wrong");
            descriptor.putString(DataGenOptions.FIELDS + ".f0." + DataGenOptions.END, "Wrong");

            createTableSource(
                    ResolvedSchema.of(Column.physical("f0", DataTypes.BIGINT())),
                    descriptor.asMap());
        } catch (ValidationException e) {
            Throwable cause = e.getCause();
            Assert.assertTrue(cause.toString(), cause instanceof IllegalArgumentException);
            Assert.assertTrue(
                    cause.getMessage(),
                    cause.getMessage()
                            .contains("Could not parse value 'Wrong' for key 'fields.f0.start'"));
            return;
        }
        Assert.fail("Should fail by ValidationException.");
    }

    private static class TestContext implements SourceFunction.SourceContext<RowData> {

        private final Object lock = new Object();

        private final List<RowData> results = new ArrayList<>();

        @Override
        public void collect(RowData element) {
            results.add(element);
        }

        @Override
        public void collectWithTimestamp(RowData element, long timestamp) {}

        @Override
        public void emitWatermark(Watermark mark) {}

        @Override
        public void markAsTemporarilyIdle() {}

        @Override
        public Object getCheckpointLock() {
            return lock;
        }

        @Override
        public void close() {}
    }
}<|MERGE_RESOLUTION|>--- conflicted
+++ resolved
@@ -94,8 +94,6 @@
         DescriptorProperties descriptor = new DescriptorProperties();
         descriptor.putString(FactoryUtil.CONNECTOR.key(), "datagen");
         descriptor.putString(DataGenOptions.NUMBER_OF_ROWS.key(), "10");
-<<<<<<< HEAD
-=======
 
         // add min max option for numeric types
         descriptor.putString("fields.f4.min", "1.0");
@@ -112,7 +110,6 @@
         descriptor.putString("fields.f9.max", String.valueOf(Float.MAX_VALUE));
         descriptor.putString("fields.f10.min", "0");
         descriptor.putString("fields.f10.max", String.valueOf(Double.MAX_VALUE));
->>>>>>> 8758b21b
 
         List<RowData> results = runGenerator(schema, descriptor);
         Assert.assertEquals("Failed to generate all rows", 10, results.size());
