/*
 * Licensed to the Apache Software Foundation (ASF) under one
 * or more contributor license agreements.  See the NOTICE file
 * distributed with this work for additional information
 * regarding copyright ownership.  The ASF licenses this file
 * to you under the Apache License, Version 2.0 (the
 * "License"); you may not use this file except in compliance
 * with the License.  You may obtain a copy of the License at
 *
 *     http://www.apache.org/licenses/LICENSE-2.0
 *
 * Unless required by applicable law or agreed to in writing, software
 * distributed under the License is distributed on an "AS IS" BASIS,
 * WITHOUT WARRANTIES OR CONDITIONS OF ANY KIND, either express or implied.
 * See the License for the specific language governing permissions and
 * limitations under the License.
 */

package org.apache.flink.configuration;

import org.apache.flink.annotation.Public;
import org.apache.flink.annotation.PublicEvolving;

/**
 * This class contains all constants for the configuration. That includes the configuration keys and
 * the default values.
 */
@Public
public final class ConfigConstants {

	// ------------------------------------------------------------------------
	//                            Configuration Keys
	// ------------------------------------------------------------------------
	
	// ---------------------------- Parallelism -------------------------------

	/**
	 * The config parameter defining the default parallelism for jobs.
	 */
	public static final String DEFAULT_PARALLELISM_KEY = "parallelism.default";

	// ---------------------------- Restart strategies ------------------------

	/**
	 * Defines the restart strategy to be used. It can be "off", "none", "disable" to be disabled or
	 * it can be "fixeddelay", "fixed-delay" to use the FixedDelayRestartStrategy or it can
	 * be "failurerate", "failure-rate" to use FailureRateRestartStrategy. You can also
	 * specify a class name which implements the RestartStrategy interface and has a static
	 * create method which takes a Configuration object.
	 */
	@PublicEvolving
	public static final String RESTART_STRATEGY = "restart-strategy";

	/**
	 * Maximum number of attempts the fixed delay restart strategy will try before failing a job.
	 */
	@PublicEvolving
	public static final String RESTART_STRATEGY_FIXED_DELAY_ATTEMPTS = "restart-strategy.fixed-delay.attempts";

	/**
	 * Delay between two consecutive restart attempts in FixedDelayRestartStrategy. It can be specified using Scala's
	 * FiniteDuration notation: "1 min", "20 s"
	 */
	@PublicEvolving
	public static final String RESTART_STRATEGY_FIXED_DELAY_DELAY = "restart-strategy.fixed-delay.delay";

	/**
	 * Maximum number of restarts in given time interval {@link #RESTART_STRATEGY_FAILURE_RATE_FAILURE_RATE_INTERVAL} before failing a job
	 * in FailureRateRestartStrategy.
	 */
	@PublicEvolving
	public static final String RESTART_STRATEGY_FAILURE_RATE_MAX_FAILURES_PER_INTERVAL = "restart-strategy.failure-rate.max-failures-per-interval";

	/**
	 * Time interval in which greater amount of failures than {@link #RESTART_STRATEGY_FAILURE_RATE_MAX_FAILURES_PER_INTERVAL} causes
	 * job fail in FailureRateRestartStrategy. It can be specified using Scala's FiniteDuration notation: "1 min", "20 s"
	 */
	@PublicEvolving
	public static final String RESTART_STRATEGY_FAILURE_RATE_FAILURE_RATE_INTERVAL = "restart-strategy.failure-rate.failure-rate-interval";

	/**
	 * Delay between two consecutive restart attempts in FailureRateRestartStrategy.
	 * It can be specified using Scala's FiniteDuration notation: "1 min", "20 s".
	 */
	@PublicEvolving
	public static final String RESTART_STRATEGY_FAILURE_RATE_DELAY = "restart-strategy.failure-rate.delay";

	/**
	 * Config parameter for the number of re-tries for failed tasks. Setting this
	 * value to 0 effectively disables fault tolerance.
	 *
	 * @deprecated The configuration value will be replaced by {@link #RESTART_STRATEGY_FIXED_DELAY_ATTEMPTS}
	 * and the corresponding FixedDelayRestartStrategy.
	 */
	@Deprecated
	@PublicEvolving
	public static final String EXECUTION_RETRIES_KEY = "execution-retries.default";

	/**
	 * Config parameter for the delay between execution retries. The value must be specified in the
	 * notation "10 s" or "1 min" (style of Scala Finite Durations)
	 *
	 * @deprecated The configuration value will be replaced by {@link #RESTART_STRATEGY_FIXED_DELAY_DELAY}
	 * and the corresponding FixedDelayRestartStrategy.
	 */
	@Deprecated
	@PublicEvolving
	public static final String EXECUTION_RETRY_DELAY_KEY = "execution-retries.delay";
	
	// -------------------------------- Runtime -------------------------------
	
	/**
	 * The config parameter defining the network address to connect to
	 * for communication with the job manager.
	 */
	public static final String JOB_MANAGER_IPC_ADDRESS_KEY = "jobmanager.rpc.address";

	/**
	 * The config parameter defining the network port to connect to
	 * for communication with the job manager.
	 */
	public static final String JOB_MANAGER_IPC_PORT_KEY = "jobmanager.rpc.port";

	/**
	 * The config parameter defining the network port to connect to
	 * for communication with the resource manager.
	 */
	public static final String RESOURCE_MANAGER_IPC_PORT_KEY = "resourcemanager.rpc.port";

	/**
	 * The config parameter defining the storage directory to be used by the blob server.
	 */
	public static final String BLOB_STORAGE_DIRECTORY_KEY = "blob.storage.directory";

	/**
	 * The config parameter defining number of retires for failed BLOB fetches.
	 */
	public static final String BLOB_FETCH_RETRIES_KEY = "blob.fetch.retries";

	/**
	 * The config parameter defining the maximum number of concurrent BLOB fetches that the JobManager serves.
	 */
	public static final String BLOB_FETCH_CONCURRENT_KEY = "blob.fetch.num-concurrent";

	/**
	 * The config parameter defining the backlog of BLOB fetches on the JobManager
	 */
	public static final String BLOB_FETCH_BACKLOG_KEY = "blob.fetch.backlog";

	/**
	 * The config parameter defining the server port of the blob service.
	 * The port can either be a port, such as "9123",
	 * a range of ports: "50100-50200"
	 * or a list of ranges and or points: "50100-50200,50300-50400,51234"
	 *
	 * Setting the port to 0 will let the OS choose an available port.
	 */
	public static final String BLOB_SERVER_PORT = "blob.server.port";

	/**
	 * The config parameter defining the cleanup interval of the library cache manager.
	 */
	public static final String LIBRARY_CACHE_MANAGER_CLEANUP_INTERVAL = "library-cache-manager.cleanup.interval";

	/**
	 * The config parameter defining the task manager's hostname.
	 */
	public static final String TASK_MANAGER_HOSTNAME_KEY = "taskmanager.hostname";

	/**
	 * The config parameter defining the task manager's IPC port from the configuration.
	 */
	public static final String TASK_MANAGER_IPC_PORT_KEY = "taskmanager.rpc.port";

	/**
	 * The config parameter defining the task manager's data port from the configuration.
	 */
	public static final String TASK_MANAGER_DATA_PORT_KEY = "taskmanager.data.port";

	/**
	 * The config parameter defining the directories for temporary files.
	 */
	public static final String TASK_MANAGER_TMP_DIR_KEY = "taskmanager.tmp.dirs";

	/**
	 * The config parameter defining the taskmanager log file location
	 */
	public static final String TASK_MANAGER_LOG_PATH_KEY = "taskmanager.log.path";

	/**
	 * The config parameter defining the amount of memory to be allocated by the task manager's
	 * memory manager (in megabytes). If not set, a relative fraction will be allocated, as defined
	 * by {@link #TASK_MANAGER_MEMORY_FRACTION_KEY}.
	 */
	public static final String TASK_MANAGER_MEMORY_SIZE_KEY = "taskmanager.memory.size";
	
	/**
	 * The config parameter defining the fraction of free memory allocated by the memory manager.
	 */
	public static final String TASK_MANAGER_MEMORY_FRACTION_KEY = "taskmanager.memory.fraction";

	/**
	 * The config parameter defining the memory allocation method (JVM heap or off-heap).
	*/
	public static final String TASK_MANAGER_MEMORY_OFF_HEAP_KEY = "taskmanager.memory.off-heap";

	/**
	 * The config parameter for specifying whether TaskManager managed memory should be preallocated
	 * when the TaskManager is starting. (default is false)
	 */
	public static final String TASK_MANAGER_MEMORY_PRE_ALLOCATE_KEY = "taskmanager.memory.preallocate";

	/**
	 * The config parameter defining the number of buffers used in the network stack. This defines the
	 * number of possible tasks and shuffles.
	 */
	public static final String TASK_MANAGER_NETWORK_NUM_BUFFERS_KEY = "taskmanager.network.numberOfBuffers";

	/**
	 * Config parameter defining the size of memory buffers used by the network stack and the memory manager.
	 */
	public static final String TASK_MANAGER_MEMORY_SEGMENT_SIZE_KEY = "taskmanager.memory.segment-size";
	
	/**
	 * The implementation to use for spillable/spilled intermediate results, which have both
	 * synchronous and asynchronous implementations: "sync" or "async".
	 */
	public static final String TASK_MANAGER_NETWORK_DEFAULT_IO_MODE = "taskmanager.network.defaultIOMode";

	/**
	 * The config parameter defining the number of task slots of a task manager.
	 */
	public static final String TASK_MANAGER_NUM_TASK_SLOTS = "taskmanager.numberOfTaskSlots";

	/**
	 * Flag indicating whether to start a thread, which repeatedly logs the memory usage of the JVM.
	 */
	public static final String TASK_MANAGER_DEBUG_MEMORY_USAGE_START_LOG_THREAD = "taskmanager.debug.memory.startLogThread";

	/**
	 * The interval (in ms) for the log thread to log the current memory usage.
	 */
	public static final String TASK_MANAGER_DEBUG_MEMORY_USAGE_LOG_INTERVAL_MS = "taskmanager.debug.memory.logIntervalMs";

	/**
	 * Defines the maximum time it can take for the TaskManager registration. If the duration is
	 * exceeded without a successful registration, then the TaskManager terminates.
	 */
	public static final String TASK_MANAGER_MAX_REGISTRATION_DURATION = "taskmanager.maxRegistrationDuration";

	/**
	 * The initial registration pause between two consecutive registration attempts. The pause
	 * is doubled for each new registration attempt until it reaches the maximum registration pause.
	 */
	public static final String TASK_MANAGER_INITIAL_REGISTRATION_PAUSE = "taskmanager.initial-registration-pause";

	/**
	 * The maximum registration pause between two consecutive registration attempts.
	 */
	public static final String TASK_MANAGER_MAX_REGISTARTION_PAUSE = "taskmanager.max-registration-pause";

	/**
	 * The pause after a registration has been refused by the job manager before retrying to connect.
	 */
	public static final String TASK_MANAGER_REFUSED_REGISTRATION_PAUSE = "taskmanager.refused-registration-pause";

	/**
	 * Time interval between two successive task cancellation attempts in milliseconds.
	 */
	@PublicEvolving
	public static final String TASK_CANCELLATION_INTERVAL_MILLIS = "task.cancellation-interval";

	// --------------------------- Runtime Algorithms -------------------------------
	
	/**
	 * Parameter for the maximum fan for out-of-core algorithms.
	 * Corresponds to the maximum fan-in for merge-sorts and the maximum fan-out
	 * for hybrid hash joins. 
	 */
	public static final String DEFAULT_SPILLING_MAX_FAN_KEY = "taskmanager.runtime.max-fan";
	
	/**
	 * Key for the default spilling threshold. When more than the threshold memory of the sort buffers is full, the
	 * sorter will start spilling to disk.
	 */
	public static final String DEFAULT_SORT_SPILLING_THRESHOLD_KEY = "taskmanager.runtime.sort-spilling-threshold";

	/**
	 * Parameter to switch hash join bloom filters for spilled partitions on and off.
	 */
	public static final String RUNTIME_HASH_JOIN_BLOOM_FILTERS_KEY = "taskmanager.runtime.hashjoin-bloom-filters";
	
	/**
	 * The config parameter defining the timeout for filesystem stream opening.
	 * A value of 0 indicates infinite waiting.
	 */
	public static final String FS_STREAM_OPENING_TIMEOUT_KEY = "taskmanager.runtime.fs_timeout";

	/**
	 * Whether to use the LargeRecordHandler when spilling.
	 */
	public static final String USE_LARGE_RECORD_HANDLER_KEY = "taskmanager.runtime.large-record-handler";


	// -------- Common Resource Framework Configuration (YARN & Mesos) --------

	/**
	 * Percentage of heap space to remove from containers (YARN / Mesos), to compensate
	 * for other JVM memory usage.
	 */
	public static final String CONTAINERIZED_HEAP_CUTOFF_RATIO = "containerized.heap-cutoff-ratio";

	/**
	 * Minimum amount of heap memory to remove in containers, as a safety margin.
	 */
	public static final String CONTAINERIZED_HEAP_CUTOFF_MIN = "containerized.heap-cutoff-min";

	/**
	 * Prefix for passing custom environment variables to Flink's master process.
	 * For example for passing LD_LIBRARY_PATH as an env variable to the AppMaster, set:
	 * containerized.master.env.LD_LIBRARY_PATH: "/usr/lib/native"
	 * in the flink-conf.yaml.
	 */
	public static final String CONTAINERIZED_MASTER_ENV_PREFIX = "containerized.master.env.";

	/**
	 * Similar to the {@see CONTAINERIZED_MASTER_ENV_PREFIX}, this configuration prefix allows
	 * setting custom environment variables for the workers (TaskManagers)
	 */
	public static final String CONTAINERIZED_TASK_MANAGER_ENV_PREFIX = "containerized.taskmanager.env.";

	
	// ------------------------ YARN Configuration ------------------------

	/**
	 * The vcores exposed by YYARN.
	 */
	public static final String YARN_VCORES = "yarn.containers.vcores";

	/**
	 * Percentage of heap space to remove from containers started by YARN.
	 * @deprecated in favor of {@code #CONTAINERIZED_HEAP_CUTOFF_RATIO}
	 */
	@Deprecated
	public static final String YARN_HEAP_CUTOFF_RATIO = "yarn.heap-cutoff-ratio";

	/**
	 * Minimum amount of memory to remove from the heap space as a safety margin.
	 * @deprecated in favor of {@code #CONTAINERIZED_HEAP_CUTOFF_MIN}
	 */
	@Deprecated
	public static final String YARN_HEAP_CUTOFF_MIN = "yarn.heap-cutoff-min";

	/**
	 * Reallocate failed YARN containers.
	 */
	@Deprecated
	public static final String YARN_REALLOCATE_FAILED_CONTAINERS = "yarn.reallocate-failed";

	/**
	 * The maximum number of failed YARN containers before entirely stopping
	 * the YARN session / job on YARN.
	 *
	 * By default, we take the number of of initially requested containers.
	 */
	public static final String YARN_MAX_FAILED_CONTAINERS = "yarn.maximum-failed-containers";

	/**
	 * Set the number of retries for failed YARN ApplicationMasters/JobManagers in high
	 * availability mode. This value is usually limited by YARN.
	 *
	 * By default, it's 1 in the standalone case and 2 in the high availability case.
	 */
	public static final String YARN_APPLICATION_ATTEMPTS = "yarn.application-attempts";

	/**
	 * The heartbeat interval between the Application Master and the YARN Resource Manager.
	 *
	 * The default value is 5 (seconds).
	 */
	public static final String YARN_HEARTBEAT_DELAY_SECONDS = "yarn.heartbeat-delay";

	/**
	 * When a Flink job is submitted to YARN, the JobManager's host and the number of available
	 * processing slots is written into a properties file, so that the Flink client is able
	 * to pick those details up.
	 * This configuration parameter allows changing the default location of that file (for example
	 * for environments sharing a Flink installation between users)
	 */
	public static final String YARN_PROPERTIES_FILE_LOCATION = "yarn.properties-file.location";

	/**
	 * Prefix for passing custom environment variables to Flink's ApplicationMaster (JobManager).
	 * For example for passing LD_LIBRARY_PATH as an env variable to the AppMaster, set:
	 * 	yarn.application-master.env.LD_LIBRARY_PATH: "/usr/lib/native"
	 * in the flink-conf.yaml.
	 * @deprecated Please use {@code CONTAINERIZED_MASTER_ENV_PREFIX}.
	 */
	@Deprecated
	public static final String YARN_APPLICATION_MASTER_ENV_PREFIX = "yarn.application-master.env.";

	// these default values are not used anymore, but remain here until Flink 2.0
	@Deprecated
	public static final String DEFAULT_YARN_APPLICATION_MASTER_PORT = "deprecated";
	@Deprecated
	public static final int DEFAULT_YARN_MIN_HEAP_CUTOFF = -1;

	/**
	 * Similar to the {@see YARN_APPLICATION_MASTER_ENV_PREFIX}, this configuration prefix allows
	 * setting custom environment variables.
	 * @deprecated Please use {@code CONTAINERIZED_TASK_MANAGER_ENV_PREFIX}.
	 */
	@Deprecated
	public static final String YARN_TASK_MANAGER_ENV_PREFIX = "yarn.taskmanager.env.";
	
	 /**
	 * The config parameter defining the Akka actor system port for the ApplicationMaster and
	 * JobManager
	 *
	 * The port can either be a port, such as "9123",
	 * a range of ports: "50100-50200"
	 * or a list of ranges and or points: "50100-50200,50300-50400,51234"
	 *
	 * Setting the port to 0 will let the OS choose an available port.
	 */
	public static final String YARN_APPLICATION_MASTER_PORT = "yarn.application-master.port";


	// ------------------------ Mesos Configuration ------------------------

	/**
	 * The maximum number of failed Mesos tasks before entirely stopping
	 * the Mesos session / job on Mesos.
	 *
	 * By default, we take the number of of initially requested tasks.
	 */
	public static final String MESOS_MAX_FAILED_TASKS = "mesos.maximum-failed-tasks";

	/**
	 * The Mesos master URL.
	 *
	 * The value should be in one of the following forms:
	 * <pre>
	 * {@code
	 *     host:port
	 *     zk://host1:port1,host2:port2,.../path
	 *     zk://username:password@host1:port1,host2:port2,.../path
	 *     file:///path/to/file (where file contains one of the above)
	 * }
	 * </pre>
	 *
	 */
	public static final String MESOS_MASTER_URL = "mesos.master";

	/**
	 * The failover timeout for the Mesos scheduler, after which running tasks are automatically shut down.
	 *
	 * The default value is 600 (seconds).
	 */
	public static final String MESOS_FAILOVER_TIMEOUT_SECONDS = "mesos.failover-timeout";

	/**
	 * The config parameter defining the Mesos artifact server port to use.
	 * Setting the port to 0 will let the OS choose an available port.
	 */
	public static final String MESOS_ARTIFACT_SERVER_PORT_KEY = "mesos.resourcemanager.artifactserver.port";

	public static final String MESOS_RESOURCEMANAGER_FRAMEWORK_NAME = "mesos.resourcemanager.framework.name";

	public static final String MESOS_RESOURCEMANAGER_FRAMEWORK_ROLE = "mesos.resourcemanager.framework.role";

	public static final String MESOS_RESOURCEMANAGER_FRAMEWORK_PRINCIPAL = "mesos.resourcemanager.framework.principal";

	public static final String MESOS_RESOURCEMANAGER_FRAMEWORK_SECRET = "mesos.resourcemanager.framework.secret";

	/**
	 * The cpus to acquire from Mesos.
	 *
	 * By default, we use the number of requested task slots.
	 */
	public static final String MESOS_RESOURCEMANAGER_TASKS_CPUS = "mesos.resourcemanager.tasks.cpus";

	// ------------------------ Hadoop Configuration ------------------------

	/**
	 * Path to hdfs-defaul.xml file
	 */
	public static final String HDFS_DEFAULT_CONFIG = "fs.hdfs.hdfsdefault";
	
	/**
	 * Path to hdfs-site.xml file
	 */
	public static final String HDFS_SITE_CONFIG = "fs.hdfs.hdfssite";
	
	/**
	 * Path to Hadoop configuration
	 */
	public static final String PATH_HADOOP_CONFIG = "fs.hdfs.hadoopconf";
	
	// ------------------------ File System Behavior ------------------------

	/**
	 * Key to specify the default filesystem to be used by a job. In the case of
	 * <code>file:///</code>, which is the default (see {@link ConfigConstants#DEFAULT_FILESYSTEM_SCHEME}),
	 * the local filesystem is going to be used to resolve URIs without an explicit scheme.
	 * */
	public static final String FILESYSTEM_SCHEME = "fs.default-scheme";

	/**
	 * Key to specify whether the file systems should simply overwrite existing files.
	 */
	public static final String FILESYSTEM_DEFAULT_OVERWRITE_KEY = "fs.overwrite-files";

	/**
	 * Key to specify whether the file systems should always create a directory for the output, even with a parallelism of one.
	 */
	public static final String FILESYSTEM_OUTPUT_ALWAYS_CREATE_DIRECTORY_KEY = "fs.output.always-create-directory";

	// ---------------------------- Compiler -------------------------------

	/**
	 * The maximum number of line samples to be taken by the delimited input format, if no
	 * other value is specified for the data source.
	 */
	public static final String DELIMITED_FORMAT_MAX_LINE_SAMPLES_KEY = "compiler.delimited-informat.max-line-samples";

	/**
	 * The minimum number of line samples to be taken by the delimited input format, if no
	 * other value is specified for the data source.
	 */
	public static final String DELIMITED_FORMAT_MIN_LINE_SAMPLES_KEY = "compiler.delimited-informat.min-line-samples";

	/**
	 * The maximum length of a single sampled record before the sampling is aborted.
	 */
	public static final String DELIMITED_FORMAT_MAX_SAMPLE_LENGTH_KEY = "compiler.delimited-informat.max-sample-len";
	
	
	// ------------------------- JobManager Web Frontend ----------------------
	
	/**
	 * The port for the runtime monitor web-frontend server.
	 */
	public static final String JOB_MANAGER_WEB_PORT_KEY = "jobmanager.web.port";

	/**
	 * The config parameter defining the flink web directory to be used by the webmonitor.
	 */
	public static final String JOB_MANAGER_WEB_TMPDIR_KEY = "jobmanager.web.tmpdir";

	/**
	 * The config parameter defining the directory for uploading the job jars. If not specified a dynamic directory
	 * will be used under the directory specified by JOB_MANAGER_WEB_TMPDIR_KEY.
	 */
	public static final String JOB_MANAGER_WEB_UPLOAD_DIR_KEY = "jobmanager.web.upload.dir";

	/**
	 * The config parameter defining the number of archived jobs for the jobmanager
	 */
	public static final String JOB_MANAGER_WEB_ARCHIVE_COUNT = "jobmanager.web.history";

	/**
	 * The log file location (may be in /log for standalone but under log directory when using YARN)
	 */
	public static final String JOB_MANAGER_WEB_LOG_PATH_KEY = "jobmanager.web.log.path";

	/** Config parameter indicating whether jobs can be uploaded and run from the web-frontend. */
	public static final String JOB_MANAGER_WEB_SUBMIT_ENABLED_KEY = "jobmanager.web.submit.enable";

	/** Flag to disable checkpoint stats. */
	public static final String JOB_MANAGER_WEB_CHECKPOINTS_DISABLE = "jobmanager.web.checkpoints.disable";

	/** Config parameter defining the number of checkpoints to remember for recent history. */
	public static final String JOB_MANAGER_WEB_CHECKPOINTS_HISTORY_SIZE = "jobmanager.web.checkpoints.history";

	/** Time after which cached stats are cleaned up if not accessed. */
	public static final String JOB_MANAGER_WEB_BACK_PRESSURE_CLEAN_UP_INTERVAL = "jobmanager.web.backpressure.cleanup-interval";

	/** Time after which available stats are deprecated and need to be refreshed (by resampling). */
	public static final String JOB_MANAGER_WEB_BACK_PRESSURE_REFRESH_INTERVAL = "jobmanager.web.backpressure.refresh-interval";

	/** Number of stack trace samples to take to determine back pressure. */
	public static final String JOB_MANAGER_WEB_BACK_PRESSURE_NUM_SAMPLES = "jobmanager.web.backpressure.num-samples";

	/** Delay between stack trace samples to determine back pressure. */
	public static final String JOB_MANAGER_WEB_BACK_PRESSURE_DELAY = "jobmanager.web.backpressure.delay-between-samples";

	// ------------------------------ AKKA ------------------------------------

	/**
	 * Timeout for the startup of the actor system
	 */
	public static final String AKKA_STARTUP_TIMEOUT = "akka.startup-timeout";

	/**
	 * Heartbeat interval of the transport failure detector
	 */
	public static final String AKKA_TRANSPORT_HEARTBEAT_INTERVAL = "akka.transport.heartbeat.interval";

	/**
	 * Allowed heartbeat pause for the transport failure detector
	 */
	public static final String AKKA_TRANSPORT_HEARTBEAT_PAUSE = "akka.transport.heartbeat.pause";

	/**
	 * Detection threshold of transport failure detector
	 */
	public static final String AKKA_TRANSPORT_THRESHOLD = "akka.transport.threshold";

	/**
	 * Heartbeat interval of watch failure detector
	 */
	public static final String AKKA_WATCH_HEARTBEAT_INTERVAL = "akka.watch.heartbeat.interval";

	/**
	 * Allowed heartbeat pause for the watch failure detector
	 */
	public static final String AKKA_WATCH_HEARTBEAT_PAUSE = "akka.watch.heartbeat.pause";

	/**
	 * Detection threshold for the phi accrual watch failure detector
	 */
	public static final String AKKA_WATCH_THRESHOLD = "akka.watch.threshold";

	/**
	 * Akka TCP timeout
	 */
	public static final String AKKA_TCP_TIMEOUT = "akka.tcp.timeout";

	/**
	 * Maximum framesize of akka messages
	 */
	public static final String AKKA_FRAMESIZE = "akka.framesize";

	/**
	 * Maximum number of messages until another actor is executed by the same thread
	 */
	public static final String AKKA_DISPATCHER_THROUGHPUT = "akka.throughput";

	/**
	 * Log lifecycle events
	 */
	public static final String AKKA_LOG_LIFECYCLE_EVENTS = "akka.log.lifecycle.events";

	/**
	 * Timeout for all blocking calls on the cluster side
	 */
	public static final String AKKA_ASK_TIMEOUT = "akka.ask.timeout";

	/**
	 * Timeout for all blocking calls that look up remote actors
	 */
	public static final String AKKA_LOOKUP_TIMEOUT = "akka.lookup.timeout";

	/**
	 * Timeout for all blocking calls on the client side
	 */
	public static final String AKKA_CLIENT_TIMEOUT = "akka.client.timeout";

	/**
	 * Exit JVM on fatal Akka errors
	 */
	public static final String AKKA_JVM_EXIT_ON_FATAL_ERROR = "akka.jvm-exit-on-fatal-error";
	
	// ----------------------------- Streaming --------------------------------
	
	/**
	 * State backend for checkpoints;
	 */
	public static final String STATE_BACKEND = "state.backend";
	
	// ----------------------------- Miscellaneous ----------------------------
	
	/**
	 * The key to the Flink base directory path
	 */
	public static final String FLINK_BASE_DIR_PATH_KEY = "flink.base.dir.path";
	
	public static final String FLINK_JVM_OPTIONS = "env.java.opts";

	// --------------------------- High Availability --------------------------

	/** Defines high availabilty mode used for the cluster execution ("NONE", "ZOOKEEPER") */
	@PublicEvolving
	public static final String HA_MODE = "high-availability";

	/** Ports used by the job manager if not in 'none' recovery mode */
	@PublicEvolving
	public static final String HA_JOB_MANAGER_PORT = "high-availability.jobmanager.port";

	/** The time before the JobManager recovers persisted jobs */
	@PublicEvolving
	public static final String HA_JOB_DELAY = "high-availability.job.delay";

	/** Deprecated in favour of {@link #HA_MODE}. */
	@Deprecated
	public static final String RECOVERY_MODE = "recovery.mode";

	/** Deprecated in favour of {@link #HA_JOB_MANAGER_PORT}. */
	@Deprecated
	public static final String RECOVERY_JOB_MANAGER_PORT = "recovery.jobmanager.port";

	/** Deprecated in favour of {@link #HA_JOB_DELAY}. */
	@Deprecated
	public static final String RECOVERY_JOB_DELAY = "recovery.job.delay";

	// --------------------------- ZooKeeper ----------------------------------

	/** ZooKeeper servers. */
	@PublicEvolving
	public static final String HA_ZOOKEEPER_QUORUM_KEY = "high-availability.zookeeper.quorum";

	/**
	 * File system state backend base path for recoverable state handles. Recovery state is written
	 * to this path and the file state handles are persisted for recovery.
	 */
	@PublicEvolving
	public static final String HA_ZOOKEEPER_STORAGE_PATH = "high-availability.zookeeper.storageDir";

	/** ZooKeeper root path. */
	@PublicEvolving
	public static final String HA_ZOOKEEPER_DIR_KEY = "high-availability.zookeeper.path.root";

	@PublicEvolving
	public static final String HA_ZOOKEEPER_NAMESPACE_KEY = "high-availability.zookeeper.path.namespace";

	@PublicEvolving
	public static final String HA_ZOOKEEPER_LATCH_PATH = "high-availability.zookeeper.path.latch";

	/** ZooKeeper root path (ZNode) for job graphs. */
	@PublicEvolving
	public static final String HA_ZOOKEEPER_JOBGRAPHS_PATH = "high-availability.zookeeper.path.jobgraphs";

	@PublicEvolving
	public static final String HA_ZOOKEEPER_LEADER_PATH = "high-availability.zookeeper.path.leader";

	/** ZooKeeper root path (ZNode) for completed checkpoints. */
	@PublicEvolving
	public static final String HA_ZOOKEEPER_CHECKPOINTS_PATH = "high-availability.zookeeper.path.checkpoints";

	/** ZooKeeper root path (ZNode) for checkpoint counters. */
	@PublicEvolving
	public static final String HA_ZOOKEEPER_CHECKPOINT_COUNTER_PATH = "high-availability.zookeeper.path.checkpoint-counter";

	@PublicEvolving
	public static final String HA_ZOOKEEPER_SESSION_TIMEOUT = "high-availability.zookeeper.client.session-timeout";

	@PublicEvolving
	public static final String HA_ZOOKEEPER_CONNECTION_TIMEOUT = "high-availability.zookeeper.client.connection-timeout";

	@PublicEvolving
	public static final String HA_ZOOKEEPER_RETRY_WAIT = "high-availability.zookeeper.client.retry-wait";

	@PublicEvolving
	public static final String HA_ZOOKEEPER_MAX_RETRY_ATTEMPTS = "high-availability.zookeeper.client.max-retry-attempts";

	/** Deprecated in favour of {@link #HA_ZOOKEEPER_QUORUM_KEY}. */
	@Deprecated
	public static final String ZOOKEEPER_QUORUM_KEY = "recovery.zookeeper.quorum";

	/** Deprecated in favour of {@link #HA_ZOOKEEPER_STORAGE_PATH}. */
	@Deprecated
	public static final String ZOOKEEPER_RECOVERY_PATH = "recovery.zookeeper.storageDir";

	/** Deprecated in favour of {@link #HA_ZOOKEEPER_DIR_KEY}. */
	@Deprecated
	public static final String ZOOKEEPER_DIR_KEY = "recovery.zookeeper.path.root";

	/** Deprecated in favour of {@link #HA_ZOOKEEPER_NAMESPACE_KEY}. */
	@Deprecated
	public static final String ZOOKEEPER_NAMESPACE_KEY = "recovery.zookeeper.path.namespace";

	/** Deprecated in favour of {@link #HA_ZOOKEEPER_LATCH_PATH}. */
	@Deprecated
	public static final String ZOOKEEPER_LATCH_PATH = "recovery.zookeeper.path.latch";

	/** Deprecated in favour of {@link #HA_ZOOKEEPER_LEADER_PATH}. */
	@Deprecated
	public static final String ZOOKEEPER_LEADER_PATH = "recovery.zookeeper.path.leader";

	/** Deprecated in favour of {@link #HA_ZOOKEEPER_JOBGRAPHS_PATH}. */
	@Deprecated
	public static final String ZOOKEEPER_JOBGRAPHS_PATH = "recovery.zookeeper.path.jobgraphs";

	/** Deprecated in favour of {@link #HA_ZOOKEEPER_CHECKPOINTS_PATH}. */
	@Deprecated
	public static final String ZOOKEEPER_CHECKPOINTS_PATH = "recovery.zookeeper.path.checkpoints";

	/** Deprecated in favour of {@link #HA_ZOOKEEPER_CHECKPOINT_COUNTER_PATH}. */
	@Deprecated
	public static final String ZOOKEEPER_CHECKPOINT_COUNTER_PATH = "recovery.zookeeper.path.checkpoint-counter";

<<<<<<< HEAD
	/** ZooKeeper root path (ZNode) for Mesos workers. */
	public static final String ZOOKEEPER_MESOS_WORKERS_PATH = "recovery.zookeeper.path.mesos-workers";

=======
	/** Deprecated in favour of {@link #HA_ZOOKEEPER_SESSION_TIMEOUT}. */
	@Deprecated
>>>>>>> 58850f29
	public static final String ZOOKEEPER_SESSION_TIMEOUT = "recovery.zookeeper.client.session-timeout";

	/** Deprecated in favour of {@link #HA_ZOOKEEPER_CONNECTION_TIMEOUT}. */
	@Deprecated
	public static final String ZOOKEEPER_CONNECTION_TIMEOUT = "recovery.zookeeper.client.connection-timeout";

	/** Deprecated in favour of {@link #HA_ZOOKEEPER_RETRY_WAIT}. */
	@Deprecated
	public static final String ZOOKEEPER_RETRY_WAIT = "recovery.zookeeper.client.retry-wait";

	/** Deprecated in favour of {@link #HA_ZOOKEEPER_MAX_RETRY_ATTEMPTS}. */
	@Deprecated
	public static final String ZOOKEEPER_MAX_RETRY_ATTEMPTS = "recovery.zookeeper.client.max-retry-attempts";

	// ---------------------------- Metrics -----------------------------------

	/**
	 * The list of named reporters. Names are defined here and per-reporter configs
	 * are given with the reporter config prefix and the reporter name.
	 *
	 * Example:
	 * <pre>{@code
	 * metrics.reporters = foo, bar
	 *
	 * metrics.reporter.foo.class = org.apache.flink.metrics.reporter.JMXReporter
	 * metrics.reporter.foo.interval = 10
	 *
	 * metrics.reporter.bar.class = org.apache.flink.metrics.graphite.GraphiteReporter
	 * metrics.reporter.bar.port = 1337
	 * }</pre>
	 */
	public static final String METRICS_REPORTERS_LIST = "metrics.reporters";

	/**
	 * The prefix for per-reporter configs. Has to be combined with a reporter name and
	 * the configs mentioned below.
	 */
	public static final String METRICS_REPORTER_PREFIX = "metrics.reporter.";

	/** The class of the reporter to use. This is used as a suffix in an actual reporter config */
	public static final String METRICS_REPORTER_CLASS_SUFFIX = "class";
	
	/** The interval between reports. This is used as a suffix in an actual reporter config */
	public static final String METRICS_REPORTER_INTERVAL_SUFFIX = "interval";

	/** The delimiter used to assemble the metric identifier. */
	public static final String METRICS_SCOPE_DELIMITER = "metrics.scope.delimiter";

	/** The scope format string that is applied to all metrics scoped to a JobManager. */
	public static final String METRICS_SCOPE_NAMING_JM = "metrics.scope.jm";

	/** The scope format string that is applied to all metrics scoped to a TaskManager. */
	public static final String METRICS_SCOPE_NAMING_TM = "metrics.scope.tm";

	/** The scope format string that is applied to all metrics scoped to a job on a JobManager. */
	public static final String METRICS_SCOPE_NAMING_JM_JOB = "metrics.scope.jm.job";

	/** The scope format string that is applied to all metrics scoped to a job on a TaskManager. */
	public static final String METRICS_SCOPE_NAMING_TM_JOB = "metrics.scope.tm.job";

	/** The scope format string that is applied to all metrics scoped to a task. */
	public static final String METRICS_SCOPE_NAMING_TASK = "metrics.scope.task";

	/** The scope format string that is applied to all metrics scoped to an operator. */
	public static final String METRICS_SCOPE_NAMING_OPERATOR = "metrics.scope.operator";

	// ------------------------------------------------------------------------
	//                            Default Values
	// ------------------------------------------------------------------------

	// ---------------------------- Parallelism -------------------------------
	
	/**
	 * The default parallelism for operations.
	 */
	public static final int DEFAULT_PARALLELISM = 1;
	
	/**
	 * The default number of execution retries.
	 */
	public static final int DEFAULT_EXECUTION_RETRIES = 0;

	// ------------------------------ Runtime ---------------------------------

	/**
	 * The default library cache manager cleanup interval in seconds
	 */
	public static final long DEFAULT_LIBRARY_CACHE_MANAGER_CLEANUP_INTERVAL = 3600;
	
	/**
	 * The default network port to connect to for communication with the job manager.
	 */
	public static final int DEFAULT_JOB_MANAGER_IPC_PORT = 6123;

	/**
	 * The default network port of the resource manager.
	 */
	public static final int DEFAULT_RESOURCE_MANAGER_IPC_PORT = 0;

	/**
	 * Default number of retries for failed BLOB fetches.
	 */
	public static final int DEFAULT_BLOB_FETCH_RETRIES = 5;

	/**
	 * Default number of concurrent BLOB fetch operations.
	 */
	public static final int DEFAULT_BLOB_FETCH_CONCURRENT = 50;

	/**
	 * Default BLOB fetch connection backlog.
	 */
	public static final int DEFAULT_BLOB_FETCH_BACKLOG = 1000;

	/**
	 * Default BLOB server port. 0 means ephemeral port.
	 */
	public static final String DEFAULT_BLOB_SERVER_PORT = "0";

	/**
	 * The default network port the task manager expects incoming IPC connections. The {@code 0} means that
	 * the TaskManager searches for a free port.
	 */
	public static final int DEFAULT_TASK_MANAGER_IPC_PORT = 0;

	/**
	 * The default network port the task manager expects to receive transfer envelopes on. The {@code 0} means that
	 * the TaskManager searches for a free port.
	 */
	public static final int DEFAULT_TASK_MANAGER_DATA_PORT = 0;

	/**
	 * The default directory for temporary files of the task manager.
	 */
	public static final String DEFAULT_TASK_MANAGER_TMP_PATH = System.getProperty("java.io.tmpdir");
	
	/**
	 * The default fraction of the free memory allocated by the task manager's memory manager.
	 */
	public static final float DEFAULT_MEMORY_MANAGER_MEMORY_FRACTION = 0.7f;
	
	/**
	 * Default number of buffers used in the network stack.
	 */
	public static final int DEFAULT_TASK_MANAGER_NETWORK_NUM_BUFFERS = 2048;

	/**
	 * Default size of memory segments in the network stack and the memory manager.
	 */
	public static final int DEFAULT_TASK_MANAGER_MEMORY_SEGMENT_SIZE = 32768;

	/**
	 * The implementation to use for spillable/spilled intermediate results, which have both
	 * synchronous and asynchronous implementations: "sync" or "async".
	 */
	public static final String DEFAULT_TASK_MANAGER_NETWORK_DEFAULT_IO_MODE = "sync";

	/**
	 * Flag indicating whether to start a thread, which repeatedly logs the memory usage of the JVM.
	 */
	public static final boolean DEFAULT_TASK_MANAGER_DEBUG_MEMORY_USAGE_START_LOG_THREAD = false;

	/**
	 * The interval (in ms) for the log thread to log the current memory usage.
	 */
	public static final long DEFAULT_TASK_MANAGER_DEBUG_MEMORY_USAGE_LOG_INTERVAL_MS = 5000L;

	/**
	 * The default task manager's maximum registration duration
	 */
	public static final String DEFAULT_TASK_MANAGER_MAX_REGISTRATION_DURATION = "Inf";

	/**
	 * The default task manager's initial registration pause.
	 */
	public static final String DEFAULT_TASK_MANAGER_INITIAL_REGISTRATION_PAUSE = "500 ms";

	/**
	 * The default task manager's maximum registration pause.
	 */
	public static final String DEFAULT_TASK_MANAGER_MAX_REGISTRATION_PAUSE = "30 s";

	/**
	 * The default task manager's refused registration pause.
	 */
	public static final String DEFAULT_TASK_MANAGER_REFUSED_REGISTRATION_PAUSE = "10 s";

	/**
	 * The default setting for TaskManager memory eager allocation of managed memory
	 */
	public static final boolean DEFAULT_TASK_MANAGER_MEMORY_PRE_ALLOCATE = false;

	/**
	 * The default interval (in milliseconds) to wait between consecutive task cancellation attempts (= 30000 msec).
	 * */
	public static final long DEFAULT_TASK_CANCELLATION_INTERVAL_MILLIS = 30000;

	// ------------------------ Runtime Algorithms ------------------------
	
	/**
	 * Default setting for the switch for hash join bloom filters for spilled partitions.
	 */
	public static final boolean DEFAULT_RUNTIME_HASH_JOIN_BLOOM_FILTERS = false;
	
	/**
	 * The default value for the maximum spilling fan in/out.
	 */
	public static final int DEFAULT_SPILLING_MAX_FAN = 128;
	
	/**
	 * The default percentage of the sort memory to be full before data is spilled.
	 */
	public static final float DEFAULT_SORT_SPILLING_THRESHOLD = 0.8f;
	
	/**
	 * The default timeout for filesystem stream opening: infinite (means max long milliseconds).
	 */
	public static final int DEFAULT_FS_STREAM_OPENING_TIMEOUT = 0;

	/**
	 * Whether to use the LargeRecordHandler when spilling.
	 */
	public static final boolean DEFAULT_USE_LARGE_RECORD_HANDLER = false;


	// ------ Common Resource Framework Configuration (YARN & Mesos) ------

	/**
	 * Minimum amount of memory to subtract from the process memory to get the TaskManager
	 * heap size. We came up with these values experimentally.
	 */
	public static final int DEFAULT_YARN_HEAP_CUTOFF = 600;

	/**
	 * Relative amount of memory to subtract from Java process memory to get the TaskManager
	 * heap size
	 */
	public static final float DEFAULT_YARN_HEAP_CUTOFF_RATIO = 0.25f;

	/**
	 * Default port for the application master is 0, which means
	 * the operating system assigns an ephemeral port
	 */
	public static final String DEFAULT_YARN_JOB_MANAGER_PORT = "0";

	// ------ Mesos-Specific Configuration ------

	/** The default failover timeout provided to Mesos (10 mins) */
	public static final int DEFAULT_MESOS_FAILOVER_TIMEOUT_SECS = 10 * 60;

	/**
	 * The default network port to listen on for the Mesos artifact server.
	 */
	public static final int DEFAULT_MESOS_ARTIFACT_SERVER_PORT = 0;

	/**
	 * The default Mesos framework name for the ResourceManager to use.
	 */
	public static final String DEFAULT_MESOS_RESOURCEMANAGER_FRAMEWORK_NAME = "Flink";

	public static final String DEFAULT_MESOS_RESOURCEMANAGER_FRAMEWORK_ROLE = "*";

	// ------------------------ File System Behavior ------------------------

	/**
	 * The default filesystem to be used, if no other scheme is specified in the
	 * user-provided URI (= local filesystem)
	 * */
	public static final String DEFAULT_FILESYSTEM_SCHEME = "file:///";
	
	/**
	 * The default behavior with respect to overwriting existing files (= not overwrite)
	 */
	public static final boolean DEFAULT_FILESYSTEM_OVERWRITE = false;

	/**
	 * The default behavior for output directory creating (create only directory when parallelism &gt; 1).
	 */
	public static final boolean DEFAULT_FILESYSTEM_ALWAYS_CREATE_DIRECTORY = false;
	
	
	// ---------------------------- Compiler -------------------------------

	/**
	 * The default maximum number of line samples taken by the delimited input format.
	 */
	public static final int DEFAULT_DELIMITED_FORMAT_MAX_LINE_SAMPLES = 10;
	
	/**
	 * The default minimum number of line samples taken by the delimited input format.
	 */
	public static final int DEFAULT_DELIMITED_FORMAT_MIN_LINE_SAMPLES = 2;
	
	/**
	 * The default maximum sample length before sampling is aborted (2 MiBytes).
	 */
	public static final int DEFAULT_DELIMITED_FORMAT_MAX_SAMPLE_LEN = 2 * 1024 * 1024;
	
	
	// ------------------------- JobManager Web Frontend ----------------------
	
	/** The config key for the port of the JobManager web frontend.
	 * Setting this value to {@code -1} disables the web frontend. */
	public static final int DEFAULT_JOB_MANAGER_WEB_FRONTEND_PORT = 8081;
	
	/** The default number of archived jobs for the jobmanager */
	public static final int DEFAULT_JOB_MANAGER_WEB_ARCHIVE_COUNT = 5;

	/** By default, submitting jobs from the web-frontend is allowed. */
	public static final boolean DEFAULT_JOB_MANAGER_WEB_SUBMIT_ENABLED = true;

	/** Default flag to disable checkpoint stats. */
	public static final boolean DEFAULT_JOB_MANAGER_WEB_CHECKPOINTS_DISABLE = false;

	/** Default number of checkpoints to remember for recent history. */
	public static final int DEFAULT_JOB_MANAGER_WEB_CHECKPOINTS_HISTORY_SIZE = 10;

	/** Time after which cached stats are cleaned up. */
	public static final int DEFAULT_JOB_MANAGER_WEB_BACK_PRESSURE_CLEAN_UP_INTERVAL = 10 * 60 * 1000;

	/** Time after which available stats are deprecated and need to be refreshed (by resampling). */
	public static final int DEFAULT_JOB_MANAGER_WEB_BACK_PRESSURE_REFRESH_INTERVAL = 60 * 1000;

	/** Number of samples to take to determine back pressure. */
	public static final int DEFAULT_JOB_MANAGER_WEB_BACK_PRESSURE_NUM_SAMPLES = 100;

	/** Delay between samples to determine back pressure. */
	public static final int DEFAULT_JOB_MANAGER_WEB_BACK_PRESSURE_DELAY = 50;

	// ------------------------------ Akka Values ------------------------------

	public static String DEFAULT_AKKA_TRANSPORT_HEARTBEAT_INTERVAL = "1000 s";

	public static String DEFAULT_AKKA_TRANSPORT_HEARTBEAT_PAUSE = "6000 s";

	public static double DEFAULT_AKKA_TRANSPORT_THRESHOLD = 300.0;

	public static double DEFAULT_AKKA_WATCH_THRESHOLD = 12;

	public static int DEFAULT_AKKA_DISPATCHER_THROUGHPUT = 15;

	public static boolean DEFAULT_AKKA_LOG_LIFECYCLE_EVENTS = false;

	public static String DEFAULT_AKKA_FRAMESIZE = "10485760b";

	public static String DEFAULT_AKKA_ASK_TIMEOUT = "10 s";

	public static String DEFAULT_AKKA_LOOKUP_TIMEOUT = "10 s";

	public static String DEFAULT_AKKA_CLIENT_TIMEOUT = "60 s";
	
	// ----------------------------- Streaming Values --------------------------
	
	public static String DEFAULT_STATE_BACKEND = "jobmanager";

	// ----------------------------- LocalExecution ----------------------------

	/**
	 * Sets the number of local task managers
	 */
	public static final String LOCAL_NUMBER_TASK_MANAGER = "local.number-taskmanager";

	public static final int DEFAULT_LOCAL_NUMBER_TASK_MANAGER = 1;

	public static final String LOCAL_NUMBER_JOB_MANAGER = "local.number-jobmanager";

	public static final int DEFAULT_LOCAL_NUMBER_JOB_MANAGER = 1;

	public static final String LOCAL_NUMBER_RESOURCE_MANAGER = "local.number-resourcemanager";

	public static final int DEFAULT_LOCAL_NUMBER_RESOURCE_MANAGER = 1;

	public static final String LOCAL_START_WEBSERVER = "local.start-webserver";

	// --------------------------- High Availability ---------------------------------

	@PublicEvolving
	public static String DEFAULT_HA_MODE = "none";

	/** Deprecated in favour of {@link #DEFAULT_HA_MODE} */
	@Deprecated
	public static String DEFAULT_RECOVERY_MODE = "standalone";

	/**
	 * Default port used by the job manager if not in standalone recovery mode. If <code>0</code>
	 * the OS picks a random port port.
	 */
	@PublicEvolving
	public static final String DEFAULT_HA_JOB_MANAGER_PORT = "0";

	/** Deprecated in favour of {@link #DEFAULT_HA_JOB_MANAGER_PORT} */
	@Deprecated
	public static final String DEFAULT_RECOVERY_JOB_MANAGER_PORT = "0";

	// --------------------------- ZooKeeper ----------------------------------

	public static final String DEFAULT_ZOOKEEPER_DIR_KEY = "/flink";

	public static final String DEFAULT_ZOOKEEPER_NAMESPACE_KEY = "/default";

	public static final String DEFAULT_ZOOKEEPER_LATCH_PATH = "/leaderlatch";

	public static final String DEFAULT_ZOOKEEPER_LEADER_PATH = "/leader";

	public static final String DEFAULT_ZOOKEEPER_JOBGRAPHS_PATH = "/jobgraphs";

	public static final String DEFAULT_ZOOKEEPER_CHECKPOINTS_PATH = "/checkpoints";

	public static final String DEFAULT_ZOOKEEPER_CHECKPOINT_COUNTER_PATH = "/checkpoint-counter";

	public static final String DEFAULT_ZOOKEEPER_MESOS_WORKERS_PATH = "/mesos-workers";

	public static final int DEFAULT_ZOOKEEPER_SESSION_TIMEOUT = 60000;

	public static final int DEFAULT_ZOOKEEPER_CONNECTION_TIMEOUT = 15000;

	public static final int DEFAULT_ZOOKEEPER_RETRY_WAIT = 5000;

	public static final int DEFAULT_ZOOKEEPER_MAX_RETRY_ATTEMPTS = 3;

	// - Defaults for required ZooKeeper configuration keys -------------------

	/** ZooKeeper default client port. */
	public static final int DEFAULT_ZOOKEEPER_CLIENT_PORT = 2181;

	/** ZooKeeper default init limit. */
	public static final int DEFAULT_ZOOKEEPER_INIT_LIMIT = 10;

	/** ZooKeeper default sync limit. */
	public static final int DEFAULT_ZOOKEEPER_SYNC_LIMIT = 5;

	/** ZooKeeper default peer port. */
	public static final int DEFAULT_ZOOKEEPER_PEER_PORT = 2888;

	/** ZooKeeper default leader port. */
	public static final int DEFAULT_ZOOKEEPER_LEADER_PORT = 3888;

	// ------------------------- Queryable state ------------------------------

	/** Port to bind KvState server to. */
	public static final String QUERYABLE_STATE_SERVER_PORT = "query.server.port";

	/** Number of network (event loop) threads for the KvState server. */
	public static final String QUERYABLE_STATE_SERVER_NETWORK_THREADS = "query.server.network-threads";

	/** Number of query threads for the KvState server. */
	public static final String QUERYABLE_STATE_SERVER_QUERY_THREADS = "query.server.query-threads";

	/** Default port to bind KvState server to (0 => pick random free port). */
	public static final int DEFAULT_QUERYABLE_STATE_SERVER_PORT = 0;

	/** Default Number of network (event loop) threads for the KvState server (0 => #slots). */
	public static final int DEFAULT_QUERYABLE_STATE_SERVER_NETWORK_THREADS = 0;

	/** Default number of query threads for the KvState server (0 => #slots). */
	public static final int DEFAULT_QUERYABLE_STATE_SERVER_QUERY_THREADS = 0;

	/** Number of network (event loop) threads for the KvState client. */
	public static final String QUERYABLE_STATE_CLIENT_NETWORK_THREADS = "query.client.network-threads";

	/** Number of retries on location lookup failures. */
	public static final String QUERYABLE_STATE_CLIENT_LOOKUP_RETRIES = "query.client.lookup.num-retries";

	/** Retry delay on location lookup failures (millis). */
	public static final String QUERYABLE_STATE_CLIENT_LOOKUP_RETRY_DELAY = "query.client.lookup.retry-delay";

	/** Default number of query threads for the KvState client (0 => #cores) */
	public static final int DEFAULT_QUERYABLE_STATE_CLIENT_NETWORK_THREADS = 0;

	/** Default number of retries on location lookup failures. */
	public static final int DEFAULT_QUERYABLE_STATE_CLIENT_LOOKUP_RETRIES = 3;

	/** Default retry delay on location lookup failures. */
	public static final int DEFAULT_QUERYABLE_STATE_CLIENT_LOOKUP_RETRY_DELAY = 1000;

	// ----------------------------- Environment Variables ----------------------------

	/** The environment variable name which contains the location of the configuration directory */
	public static final String ENV_FLINK_CONF_DIR = "FLINK_CONF_DIR";

	/** The environment variable name which contains the location of the lib folder */
	public static final String ENV_FLINK_LIB_DIR = "FLINK_LIB_DIR";


	/**
	 * Not instantiable.
	 */
	private ConfigConstants() {}
}<|MERGE_RESOLUTION|>--- conflicted
+++ resolved
@@ -742,6 +742,10 @@
 	@PublicEvolving
 	public static final String HA_ZOOKEEPER_CHECKPOINT_COUNTER_PATH = "high-availability.zookeeper.path.checkpoint-counter";
 
+	/** ZooKeeper root path (ZNode) for Mesos workers. */
+	@PublicEvolving
+	public static final String HA_ZOOKEEPER_MESOS_WORKERS_PATH = "high-availability.zookeeper.path.mesos-workers";
+
 	@PublicEvolving
 	public static final String HA_ZOOKEEPER_SESSION_TIMEOUT = "high-availability.zookeeper.client.session-timeout";
 
@@ -790,14 +794,8 @@
 	@Deprecated
 	public static final String ZOOKEEPER_CHECKPOINT_COUNTER_PATH = "recovery.zookeeper.path.checkpoint-counter";
 
-<<<<<<< HEAD
-	/** ZooKeeper root path (ZNode) for Mesos workers. */
-	public static final String ZOOKEEPER_MESOS_WORKERS_PATH = "recovery.zookeeper.path.mesos-workers";
-
-=======
 	/** Deprecated in favour of {@link #HA_ZOOKEEPER_SESSION_TIMEOUT}. */
 	@Deprecated
->>>>>>> 58850f29
 	public static final String ZOOKEEPER_SESSION_TIMEOUT = "recovery.zookeeper.client.session-timeout";
 
 	/** Deprecated in favour of {@link #HA_ZOOKEEPER_CONNECTION_TIMEOUT}. */
