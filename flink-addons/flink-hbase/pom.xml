<?xml version="1.0" encoding="UTF-8"?>
<!--
Licensed to the Apache Software Foundation (ASF) under one
or more contributor license agreements.  See the NOTICE file
distributed with this work for additional information
regarding copyright ownership.  The ASF licenses this file
to you under the Apache License, Version 2.0 (the
"License"); you may not use this file except in compliance
with the License.  You may obtain a copy of the License at

  http://www.apache.org/licenses/LICENSE-2.0

Unless required by applicable law or agreed to in writing,
software distributed under the License is distributed on an
"AS IS" BASIS, WITHOUT WARRANTIES OR CONDITIONS OF ANY
KIND, either express or implied.  See the License for the
specific language governing permissions and limitations
under the License.
-->
<project xmlns="http://maven.apache.org/POM/4.0.0" xmlns:xsi="http://www.w3.org/2001/XMLSchema-instance"
	xsi:schemaLocation="http://maven.apache.org/POM/4.0.0 http://maven.apache.org/maven-v4_0_0.xsd">

	<modelVersion>4.0.0</modelVersion>

	<parent>
		<artifactId>flink-addons</artifactId>
		<groupId>org.apache.flink</groupId>
		<version>0.8-incubating-SNAPSHOT</version>
		<relativePath>..</relativePath>
	</parent>

	<artifactId>flink-hbase</artifactId>
	<name>flink-hbase</name>
	<packaging>jar</packaging>

	<properties>
		<hbase.hadoop1.version>0.98.6.1-hadoop1</hbase.hadoop1.version>
		<hbase.hadoop2.version>0.98.6.1-hadoop2</hbase.hadoop2.version>
	</properties>

	<dependencies>
		<dependency>
			<groupId>org.apache.flink</groupId>
			<artifactId>flink-core</artifactId>
			<version>${project.version}</version>
		</dependency>
<<<<<<< HEAD
=======
		
>>>>>>> 1a2bbebc
		<dependency>
			<groupId>org.apache.flink</groupId>
			<artifactId>flink-java</artifactId>
			<version>${project.version}</version>
		</dependency>
<<<<<<< HEAD
=======
		
>>>>>>> 1a2bbebc
		<dependency>
			<groupId>org.apache.flink</groupId>
			<artifactId>flink-clients</artifactId>
			<version>${project.version}</version>
			<exclusions>
				<exclusion>
					<groupId>org.apache.hadoop</groupId>
					<artifactId>hadoop-core</artifactId>
				</exclusion>
			</exclusions>
			<scope>test</scope>
		</dependency>
<<<<<<< HEAD
=======
		
>>>>>>> 1a2bbebc
		<dependency>
			<groupId>org.apache.flink</groupId>
			<artifactId>flink-hadoop-compatibility</artifactId>
			<version>${project.version}</version>
			<scope>test</scope>
		</dependency>
		
		<dependency>
			<groupId>org.apache.hbase</groupId>
			<artifactId>hbase-client</artifactId>
			<version>${hbase.version}</version>
		</dependency>
	</dependencies>

	<profiles>
		<profile>
			<id>hadoop-1</id>
			<activation>
				<property>
					<!-- Please do not remove the 'hadoop1' comment. See ./tools/generate_specific_pom.sh -->
<<<<<<< HEAD
					<!--hadoop1 -->
					<name>!hadoop.profile</name>
=======
					<!--hadoop1--><name>hadoop.profile</name><value>1</value>
>>>>>>> 1a2bbebc
				</property>
			</activation>
			<properties>
				<hbase.version>${hbase.hadoop1.version}</hbase.version>
			</properties>
		</profile>
<<<<<<< HEAD
=======
		
>>>>>>> 1a2bbebc
		<profile>
			<id>hadoop-2</id>
			<activation>
				<property>
<<<<<<< HEAD
					<!-- Please do not remove the 'hadoop1' comment. See ./tools/generate_specific_pom.sh -->
					<!--hadoop2 -->
					<name>hadoop.profile</name>
					<value>2</value>
=======
					<!-- Please do not remove the 'hadoop2' comment. See ./tools/generate_specific_pom.sh -->
					<!--hadoop2--><name>!hadoop.profile</name>
>>>>>>> 1a2bbebc
				</property>
			</activation>
			<properties>
				<hbase.version>${hbase.hadoop2.version}</hbase.version>
			</properties>
			<dependencies>
				<!-- Force hadoop-common dependency -->
				<dependency>
					<groupId>org.apache.hadoop</groupId>
					<artifactId>hadoop-common</artifactId>
				</dependency>
			</dependencies>
		</profile>
<<<<<<< HEAD
=======
		
>>>>>>> 1a2bbebc
		<profile>
			<id>cdh5.1.3</id>
			<properties>
				<hadoop.profile>2</hadoop.profile>
				<hbase.version>0.98.1-cdh5.1.3</hbase.version>
				<hadoop.version>2.3.0-cdh5.1.3</hadoop.version>
				<!-- Cloudera use different versions for hadoop core and commons-->
				<!-- This profile could be removed if Cloudera fix this mismatch! -->
				<hadoop.core.version>2.3.0-mr1-cdh5.1.3</hadoop.core.version>
			</properties>
			<dependencyManagement>
				<dependencies>
					<dependency>
						<groupId>org.apache.hadoop</groupId>
						<artifactId>hadoop-core</artifactId>
						<version>${hadoop.core.version}</version>
					</dependency>
				</dependencies>
			</dependencyManagement>
			<dependencies>
				<!-- Force hadoop-common dependency -->
				<dependency>
					<groupId>org.apache.hadoop</groupId>
					<artifactId>hadoop-common</artifactId>
					<version>${hadoop.version}</version>
				</dependency>
				<dependency>
					<groupId>org.apache.hadoop</groupId>
					<artifactId>hadoop-mapreduce-client-core</artifactId>
					<version>${hadoop.version}</version>
				</dependency>
			</dependencies>
		</profile>

	</profiles>

</project><|MERGE_RESOLUTION|>--- conflicted
+++ resolved
@@ -44,19 +44,11 @@
 			<artifactId>flink-core</artifactId>
 			<version>${project.version}</version>
 		</dependency>
-<<<<<<< HEAD
-=======
-		
->>>>>>> 1a2bbebc
 		<dependency>
 			<groupId>org.apache.flink</groupId>
 			<artifactId>flink-java</artifactId>
 			<version>${project.version}</version>
 		</dependency>
-<<<<<<< HEAD
-=======
-		
->>>>>>> 1a2bbebc
 		<dependency>
 			<groupId>org.apache.flink</groupId>
 			<artifactId>flink-clients</artifactId>
@@ -69,17 +61,12 @@
 			</exclusions>
 			<scope>test</scope>
 		</dependency>
-<<<<<<< HEAD
-=======
-		
->>>>>>> 1a2bbebc
 		<dependency>
 			<groupId>org.apache.flink</groupId>
 			<artifactId>flink-hadoop-compatibility</artifactId>
 			<version>${project.version}</version>
 			<scope>test</scope>
 		</dependency>
-		
 		<dependency>
 			<groupId>org.apache.hbase</groupId>
 			<artifactId>hbase-client</artifactId>
@@ -93,35 +80,22 @@
 			<activation>
 				<property>
 					<!-- Please do not remove the 'hadoop1' comment. See ./tools/generate_specific_pom.sh -->
-<<<<<<< HEAD
 					<!--hadoop1 -->
 					<name>!hadoop.profile</name>
-=======
-					<!--hadoop1--><name>hadoop.profile</name><value>1</value>
->>>>>>> 1a2bbebc
 				</property>
 			</activation>
 			<properties>
 				<hbase.version>${hbase.hadoop1.version}</hbase.version>
 			</properties>
 		</profile>
-<<<<<<< HEAD
-=======
-		
->>>>>>> 1a2bbebc
 		<profile>
 			<id>hadoop-2</id>
 			<activation>
 				<property>
-<<<<<<< HEAD
 					<!-- Please do not remove the 'hadoop1' comment. See ./tools/generate_specific_pom.sh -->
 					<!--hadoop2 -->
 					<name>hadoop.profile</name>
 					<value>2</value>
-=======
-					<!-- Please do not remove the 'hadoop2' comment. See ./tools/generate_specific_pom.sh -->
-					<!--hadoop2--><name>!hadoop.profile</name>
->>>>>>> 1a2bbebc
 				</property>
 			</activation>
 			<properties>
@@ -135,10 +109,6 @@
 				</dependency>
 			</dependencies>
 		</profile>
-<<<<<<< HEAD
-=======
-		
->>>>>>> 1a2bbebc
 		<profile>
 			<id>cdh5.1.3</id>
 			<properties>
