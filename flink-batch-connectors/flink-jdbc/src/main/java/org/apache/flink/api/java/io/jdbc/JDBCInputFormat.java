/*
 * Licensed to the Apache Software Foundation (ASF) under one
 * or more contributor license agreements.  See the NOTICE file
 * distributed with this work for additional information
 * regarding copyright ownership.  The ASF licenses this file
 * to you under the Apache License, Version 2.0 (the
 * "License"); you may not use this file except in compliance
 * with the License.  You may obtain a copy of the License at
 *
 *     http://www.apache.org/licenses/LICENSE-2.0
 *
 * Unless required by applicable law or agreed to in writing, software
 * distributed under the License is distributed on an "AS IS" BASIS,
 * WITHOUT WARRANTIES OR CONDITIONS OF ANY KIND, either express or implied.
 * See the License for the specific language governing permissions and
 * limitations under the License.
 */

package org.apache.flink.api.java.io.jdbc;

import java.io.IOException;
import java.sql.Connection;
import java.sql.DriverManager;
import java.sql.ResultSet;
import java.sql.ResultSetMetaData;
import java.sql.SQLException;
import java.sql.Statement;

import org.apache.flink.api.common.io.DefaultInputSplitAssigner;
import org.apache.flink.api.common.io.RichInputFormat;
import org.apache.flink.api.common.io.statistics.BaseStatistics;
import org.apache.flink.api.java.io.RangeInputSplit;
import org.apache.flink.api.java.io.GenericRow;
import org.apache.flink.api.java.tuple.Tuple;
import org.apache.flink.configuration.Configuration;
import org.apache.flink.core.io.GenericInputSplit;
import org.apache.flink.core.io.InputSplit;
import org.apache.flink.core.io.InputSplitAssigner;
import org.slf4j.Logger;
import org.slf4j.LoggerFactory;

/**
 * InputFormat to read data from a database and generate tuples.
 * The InputFormat has to be configured using the supplied InputFormatBuilder.
 * 
 * Remark: split (if set) works only if the split column is numeric
 * 
 * @param <OUT>
 * @see Tuple
 * @see DriverManager
 */
public class JDBCInputFormat extends RichInputFormat<GenericRow, InputSplit> {

	private static final long serialVersionUID = 1L;
	private static final Logger LOG = LoggerFactory.getLogger(JDBCInputFormat.class);

	private String username;
	private String password;
	private String drivername;
	private String dbURL;
	private String queryTemplate;
	private int resultSetType;
	private int resultSetConcurrency;

	private transient Connection dbConn;
	private transient Statement statement;
	private transient ResultSet resultSet;
	
	private String splitColumnName;
	private long max;
	private long min;
	private long fetchSize;
	
	private boolean hasNext = true;
	
	private static final String BETWEEN = "(%s BETWEEN %s AND %s)";
	public static final String CONDITIONS = "$CONDITIONS";

	public JDBCInputFormat() {
	}

	@Override
	public void configure(Configuration parameters) {
<<<<<<< HEAD
		//do nothing here
	}
	
	@Override
	public void openInputFormat() {
=======
>>>>>>> ccbb8178
		//called once per inputFormat (on open)
		try {
			establishConnection();
		}catch (SQLException se) {
			throw new IllegalArgumentException("open() failed." + se.getMessage(), se);
		} catch (ClassNotFoundException cnfe) {
			throw new IllegalArgumentException("JDBC-Class not found. - " + cnfe.getMessage(), cnfe);
		}
<<<<<<< HEAD
	}
	
	@Override
	public void closeInputFormat() {
		//called once per inputFormat (on close)
		try {
			dbConn.close();
		} catch (SQLException se) {
			LOG.info("Inputformat couldn't be closed - " + se.getMessage());
		} catch (NullPointerException npe) {
		} finally {
			dbConn = null;
		}
=======
>>>>>>> ccbb8178
	}
	
//	@Override
//	public void closeInputFormat() {
//		//called once per inputFormat (on close)
//		try {
//			dbConn.close();
//		} catch (SQLException se) {
//			LOG.info("Inputformat couldn't be closed - " + se.getMessage());
//		} catch (NullPointerException npe) {
//		} finally {
//			dbConn = null;
//		}
//	}

	/**
	 * Connects to the source database and executes the query.
	 *
	 * @param ignored
	 * @throws IOException
	 */
	@Override
	public void open(InputSplit inputSplit) throws IOException {
		hasNext = true;
		try {
			statement = dbConn.createStatement(resultSetType, resultSetConcurrency);
			String query = queryTemplate;
			if(isSplitConfigured()) {
				RangeInputSplit jdbcInputSplit = (RangeInputSplit) inputSplit;
				long start = jdbcInputSplit.getMin();
				long end = jdbcInputSplit.getMax();
				query = queryTemplate.replace(CONDITIONS, String.format(BETWEEN, splitColumnName, start, end));
			}
			LOG.debug(query);
			resultSet = statement.executeQuery(query);
		} catch (SQLException se) {
			close();
			throw new IllegalArgumentException("open() failed." + se.getMessage(), se);
		}
	}

	private boolean isSplitConfigured() {
		return splitColumnName != null;
	}

	/** Perform initialization of the JDBC connection. Done just once per parallel task */
	private void establishConnection() throws SQLException, ClassNotFoundException {
		Class.forName(drivername);
		if (username == null) {
			dbConn = DriverManager.getConnection(dbURL);
		} else {
			dbConn = DriverManager.getConnection(dbURL, username, password);
		}
	}

	/**
	 * Closes all resources used.
	 *
	 * @throws IOException Indicates that a resource could not be closed.
	 */
	@Override
	public void close() throws IOException {
		try {
			resultSet.close();
		} catch (SQLException se) {
			LOG.info("Inputformat ResultSet couldn't be closed - " + se.getMessage());
		} catch (NullPointerException npe) {
		}
		try {
			statement.close();
		} catch (SQLException se) {
			LOG.info("Inputformat Statement couldn't be closed - " + se.getMessage());
		} catch (NullPointerException npe) {
		}
	}

	/**
	 * Checks whether all data has been read.
	 *
	 * @return boolean value indication whether all data has been read.
	 * @throws IOException
	 */
	@Override
	public boolean reachedEnd() throws IOException {
		try {
			if (!hasNext || resultSet.isLast()) {
				close();	
				return true;
			}
			return false;
		} catch (SQLException se) {
			close();	
			throw new IOException("Couldn't evaluate reachedEnd() - " + se.getMessage(), se);
		}
	}

	/**
	 * Stores the next resultSet row in a tuple
	 *
	 * @param tuple
	 * @return tuple containing next row
	 * @throws java.io.IOException
	 */
	@Override
	public GenericRow nextRecord(GenericRow tuple) throws IOException {
		try {
			hasNext = resultSet.next();
			if(!hasNext) {
				return null;
			}
			if (tuple.getFields() == null || tuple.getFields().length == 0 ) {
				ResultSetMetaData resultSetMetaData = resultSet.getMetaData();
				tuple = new GenericRow(resultSetMetaData.getColumnCount());
			}
			for (int pos = 0; pos < tuple.getArity(); pos++) {
				final Object o = resultSet.getObject(pos + 1);
				tuple.setField(o, pos);
			}
			return tuple;
		} catch (SQLException se) {
			close();
			throw new IOException("Couldn't read data - " + se.getMessage(), se);
		} catch (NullPointerException npe) {
			close();
			throw new IOException("Couldn't access resultSet", npe);
		}
	}

	@Override
	public BaseStatistics getStatistics(BaseStatistics cachedStatistics) throws IOException {
		return cachedStatistics;
	}

	@Override
	public InputSplit[] createInputSplits(int minNumSplits) throws IOException {
		if(!isSplitConfigured()) {
			GenericInputSplit[] split = {
					new GenericInputSplit(0, 1)
				};
			return split;
		}
		
		double maxEelemCount = (max - min) +1;
		int size = new Double(Math.ceil( maxEelemCount / fetchSize)).intValue();
		if(minNumSplits > size) {
			size = minNumSplits;
			fetchSize = new Double(Math.ceil( maxEelemCount / minNumSplits)).intValue();
		}
		RangeInputSplit[] ret = new RangeInputSplit[size];
		int count = 0;
		for (long i = min; i < max; i += fetchSize, count++) {
			long currentLimit = i + fetchSize - 1;
			ret[count] = new RangeInputSplit(count, i, currentLimit);
			if (currentLimit + 1 + fetchSize > max) {
				ret[count+1] = new RangeInputSplit(count, currentLimit + 1, max);
				break;
			}
		}
		return ret;
	}

	@Override
	public InputSplitAssigner getInputSplitAssigner(InputSplit[] inputSplits) {
		return new DefaultInputSplitAssigner(inputSplits);
	}

	/**
	 * A builder used to set parameters to the output format's configuration in a fluent way.
	 * @return builder
	 */
	public static JDBCInputFormatBuilder buildJDBCInputFormat() {
		return new JDBCInputFormatBuilder();
	}

	public static class JDBCInputFormatBuilder {
		private final JDBCInputFormat format;

		public JDBCInputFormatBuilder() {
			this.format = new JDBCInputFormat();
			// The 'isLast' method is only allowed on scroll cursors.
			this.format.resultSetType = ResultSet.TYPE_SCROLL_INSENSITIVE;
			this.format.resultSetConcurrency = ResultSet.CONCUR_READ_ONLY;
		}

		public JDBCInputFormatBuilder setUsername(String username) {
			format.username = username;
			return this;
		}

		public JDBCInputFormatBuilder setPassword(String password) {
			format.password = password;
			return this;
		}

		public JDBCInputFormatBuilder setDrivername(String drivername) {
			format.drivername = drivername;
			return this;
		}

		public JDBCInputFormatBuilder setDBUrl(String dbURL) {
			format.dbURL = dbURL;
			return this;
		}

		public JDBCInputFormatBuilder setQuery(String query) {
			format.queryTemplate = query;
			return this;
		}

		public JDBCInputFormatBuilder setResultSetType(int resultSetType) {
			format.resultSetType = resultSetType;
			return this;
		}

		public JDBCInputFormatBuilder setResultSetConcurrency(int resultSetConcurrency) {
			format.resultSetConcurrency = resultSetConcurrency;
			return this;
		}
		public JDBCInputFormatBuilder setSplitConfig(String splitColumnName,long fetchSize, long min, long max) {
			format.splitColumnName = splitColumnName;
			format.fetchSize = fetchSize;
			format.min = min;
			format.max = max;
			return this;
		}

		public JDBCInputFormat finish() {
			if (format.username == null) {
				LOG.info("Username was not supplied separately.");
			}
			if (format.password == null) {
				LOG.info("Password was not supplied separately.");
			}
			if (format.dbURL == null) {
				throw new IllegalArgumentException("No database URL supplied");
			}
			if (format.queryTemplate == null) {
				throw new IllegalArgumentException("No query supplied");
			}
			if (format.drivername == null) {
				throw new IllegalArgumentException("No driver supplied");
			}
			adjustQueryTemplateIfNecessary();
			return format;
		}

		/** Try to add $CONDITIONS token automatically (at least for straightforward cases) */
		private void adjustQueryTemplateIfNecessary() {
			if(!format.isSplitConfigured()) {
				return;
			}
			if(!format.queryTemplate.toLowerCase().contains("where")) {
				if(format.queryTemplate.contains(";")) {
					format.queryTemplate = format.queryTemplate.replace(";", "");
				}
				format.queryTemplate += " WHERE "+CONDITIONS;
			}else if(!format.queryTemplate.contains(CONDITIONS)) {		
				//if not simple query and no $CONDITIONS avoid dangerous heuristics
				throw new IllegalArgumentException("Usage of splits requires to specify "+CONDITIONS+" in the query for their generation");
			}
		}
	}

}<|MERGE_RESOLUTION|>--- conflicted
+++ resolved
@@ -81,14 +81,11 @@
 
 	@Override
 	public void configure(Configuration parameters) {
-<<<<<<< HEAD
 		//do nothing here
 	}
 	
 	@Override
 	public void openInputFormat() {
-=======
->>>>>>> ccbb8178
 		//called once per inputFormat (on open)
 		try {
 			establishConnection();
@@ -97,7 +94,6 @@
 		} catch (ClassNotFoundException cnfe) {
 			throw new IllegalArgumentException("JDBC-Class not found. - " + cnfe.getMessage(), cnfe);
 		}
-<<<<<<< HEAD
 	}
 	
 	@Override
@@ -111,8 +107,6 @@
 		} finally {
 			dbConn = null;
 		}
-=======
->>>>>>> ccbb8178
 	}
 	
 //	@Override
