---
title: "CREATE 语句"
nav-parent_id: sql
nav-pos: 2
---
<!--
Licensed to the Apache Software Foundation (ASF) under one
or more contributor license agreements.  See the NOTICE file
distributed with this work for additional information
regarding copyright ownership.  The ASF licenses this file
to you under the Apache License, Version 2.0 (the
"License"); you may not use this file except in compliance
with the License.  You may obtain a copy of the License at

  http://www.apache.org/licenses/LICENSE-2.0

Unless required by applicable law or agreed to in writing,
software distributed under the License is distributed on an
"AS IS" BASIS, WITHOUT WARRANTIES OR CONDITIONS OF ANY
KIND, either express or implied.  See the License for the
specific language governing permissions and limitations
under the License.
-->

* This will be replaced by the TOC
{:toc}

CREATE 语句用于向当前或指定的 [Catalog]({{ site.baseurl }}/zh/dev/table/catalogs.html) 中注册表、视图或函数。注册后的表、视图和函数可以在 SQL 查询中使用。

目前 Flink SQL 支持下列 CREATE 语句：

- CREATE TABLE
- CREATE DATABASE
- CREATE FUNCTION

## 执行 CREATE 语句

可以使用 `TableEnvironment` 中的 `sqlUpdate()` 方法执行 CREATE 语句，也可以在 [SQL CLI]({{ site.baseurl }}/zh/dev/table/sqlClient.html) 中执行 CREATE 语句。 若 CREATE 操作执行成功，`sqlUpdate()` 方法不返回任何内容，否则会抛出异常。

以下的例子展示了如何在 `TableEnvironment` 和  SQL CLI 中执行一个 CREATE 语句。

<div class="codetabs" markdown="1">
<div data-lang="java" markdown="1">
{% highlight java %}
EnvironmentSettings settings = EnvironmentSettings.newInstance()...
TableEnvironment tableEnv = TableEnvironment.create(settings);

// 对已经已经注册的表进行 SQL 查询
// 注册名为 “Orders” 的表
tableEnv.sqlUpdate("CREATE TABLE Orders (`user` BIGINT, product STRING, amount INT) WITH (...)");
// 在表上执行 SQL 查询，并把得到的结果作为一个新的表
Table result = tableEnv.sqlQuery(
  "SELECT product, amount FROM Orders WHERE product LIKE '%Rubber%'");

// SQL 对已注册的表进行 update 操作
// 注册 TableSink
tableEnv.sqlUpdate("CREATE TABLE RubberOrders(product STRING, amount INT) WITH (...)");
// 在表上执行 SQL 更新查询并向 TableSink 发出结果
tableEnv.sqlUpdate(
  "INSERT INTO RubberOrders SELECT product, amount FROM Orders WHERE product LIKE '%Rubber%'");
{% endhighlight %}
</div>

<div data-lang="scala" markdown="1">
{% highlight scala %}
val settings = EnvironmentSettings.newInstance()...
val tableEnv = TableEnvironment.create(settings)

// 对已经已经注册的表进行 SQL 查询
// 注册名为 “Orders” 的表
tableEnv.sqlUpdate("CREATE TABLE Orders (`user` BIGINT, product STRING, amount INT) WITH (...)");
// 在表上执行 SQL 查询，并把得到的结果作为一个新的表
val result = tableEnv.sqlQuery(
  "SELECT product, amount FROM Orders WHERE product LIKE '%Rubber%'");

// SQL 对已注册的表进行 update 操作
// 注册 TableSink
tableEnv.sqlUpdate("CREATE TABLE RubberOrders(product STRING, amount INT) WITH ('connector.path'='/path/to/file' ...)");
// 在表上执行 SQL 更新查询并向 TableSink 发出结果
tableEnv.sqlUpdate(
  "INSERT INTO RubberOrders SELECT product, amount FROM Orders WHERE product LIKE '%Rubber%'")
{% endhighlight %}
</div>

<div data-lang="python" markdown="1">
{% highlight python %}
settings = EnvironmentSettings.newInstance()...
table_env = TableEnvironment.create(settings)

# 对已经已经注册的表进行 SQL 查询
# 注册名为 “Orders” 的表
tableEnv.sqlUpdate("CREATE TABLE Orders (`user` BIGINT, product STRING, amount INT) WITH (...)");
# 在表上执行 SQL 查询，并把得到的结果作为一个新的表
result = tableEnv.sqlQuery(
  "SELECT product, amount FROM Orders WHERE product LIKE '%Rubber%'");

# SQL 对已注册的表进行 update 操作
# 注册 TableSink
table_env.sql_update("CREATE TABLE RubberOrders(product STRING, amount INT) WITH (...)")
# 在表上执行 SQL 更新查询并向 TableSink 发出结果
table_env \
    .sql_update("INSERT INTO RubberOrders SELECT product, amount FROM Orders WHERE product LIKE '%Rubber%'")
{% endhighlight %}
</div>

<div data-lang="SQL CLI" markdown="1">
{% highlight sql %}
Flink SQL> CREATE TABLE Orders (`user` BIGINT, product STRING, amount INT) WITH (...);
[INFO] Table has been created.

Flink SQL> CREATE TABLE RubberOrders (product STRING, amount INT) WITH (...);
[INFO] Table has been created.

Flink SQL> INSERT INTO RubberOrders SELECT product, amount FROM Orders WHERE product LIKE '%Rubber%';
[INFO] Submitting SQL update statement to the cluster...
{% endhighlight %}
</div>
</div>

{% top %}

##  CREATE TABLE

{% highlight sql %}
CREATE TABLE [catalog_name.][db_name.]table_name
  (
    { <column_definition> | <computed_column_definition> }[ , ...n]
    [ <watermark_definition> ]
  )
  [COMMENT table_comment]
  [PARTITIONED BY (partition_column_name1, partition_column_name2, ...)]
  WITH (key1=val1, key2=val2, ...)

<column_definition>:
  column_name column_type [COMMENT column_comment]

<computed_column_definition>:
  column_name AS computed_column_expression [COMMENT column_comment]

<watermark_definition>:
  WATERMARK FOR rowtime_column_name AS watermark_strategy_expression

{% endhighlight %}

根据指定的表名创建一个表，如果同名表已经在 catalog 中存在了，则无法注册。

**COMPUTED COLUMN**

计算列是一个使用 “`column_name AS computed_column_expression`” 语法生成的虚拟列。它由使用同一表中其他列的非查询表达式生成，并且不会在表中进行物理存储。例如，一个计算列可以使用 `cost AS price * quantity` 进行定义，这个表达式可以包含物理列、常量、函数或变量的任意组合，但这个表达式不能存在任何子查询。

在 Flink 中计算列一般用于为 CREATE TABLE 语句定义 [时间属性]({{ site.baseurl}}/zh/dev/table/streaming/time_attributes.html)。
[处理时间属性]({{ site.baseurl}}/zh/dev/table/streaming/time_attributes.html#processing-time) 可以简单地通过使用了系统函数 `PROCTIME()` 的 `proc AS PROCTIME()` 语句进行定义。
另一方面，由于事件时间列可能需要从现有的字段中获得，因此计算列可用于获得事件时间列。例如，原始字段的类型不是 `TIMESTAMP(3)` 或嵌套在 JSON 字符串中。

注意：

- 定义在一个数据源表（ source table ）上的计算列会在从数据源读取数据后被计算，它们可以在 SELECT 查询语句中使用。
- 计算列不可以作为 INSERT 语句的目标，在 INSERT 语句中，SELECT 语句的 schema 需要与目标表不带有计算列的 schema 一致。

**WATERMARK**

`WATERMARK` 定义了表的事件时间属性，其形式为 `WATERMARK FOR rowtime_column_name  AS watermark_strategy_expression` 。

`rowtime_column_name` 把一个现有的列定义为一个为表标记事件时间的属性。该列的类型必须为 `TIMESTAMP(3)`，且是 schema 中的顶层列，它也可以是一个计算列。

<<<<<<< HEAD
`watermark_strategy_expression` 定义了 watermark 的生成策略。它允许使用包括计算列在内的任意非查询表达式来计算 watermark ；表达式的返回类型必须是 `TIMESTAMP(3)`，表示了从 Epoch 以来的经过的时间。
=======
The `watermark_strategy_expression` defines the watermark generation strategy. It allows arbitrary non-query expression, including computed columns, to calculate the watermark. The expression return type must be TIMESTAMP(3), which represents the timestamp since the Epoch.
>>>>>>> ec8ea8b4
The returned watermark will be emitted only if it is non-null and its value is larger than the previously emitted local watermark (to preserve the contract of ascending watermarks). The watermark generation expression is evaluated by the framework for every record.
The framework will periodically emit the largest generated watermark. If the current watermark is still identical to the previous one, or is null, or the value of the returned watermark is smaller than that of the last emitted one, then no new watermark will be emitted.
Watermark is emitted in an interval defined by [`pipeline.auto-watermark-interval`]({{ site.baseurl }}/ops/config.html#pipeline-auto-watermark-interval) configuration.
If watermark interval is `0ms`, the generated watermarks will be emitted per-record if it is not null and greater than the last emitted one.

使用事件时间语义时，表必须包含事件时间属性和 watermark 策略。

Flink 提供了几种常用的 watermark 策略。

- 严格递增时间戳： `WATERMARK FOR rowtime_column AS rowtime_column`。

  发出到目前为止已观察到的最大时间戳的 watermark ，时间戳小于最大时间戳的行被认为没有迟到。

- 递增时间戳： `WATERMARK FOR rowtime_column AS rowtime_column - INTERVAL '0.001' SECOND`。

  发出到目前为止已观察到的最大时间戳减 1 的 watermark ，时间戳等于或小于最大时间戳的行被认为没有迟到。

- 有界乱序时间戳： `WATERMARK FOR rowtime_column AS rowtimeField - INTERVAL 'string' timeUnit`。

  发出到目前为止已观察到的最大时间戳减去指定延迟的 watermark ，例如， `WATERMARK FOR rowtime_column AS rowtimeField - INTERVAL '5' SECOND` 是一个 5 秒延迟的 watermark 策略。

{% highlight sql %}
CREATE TABLE Orders (
    user BIGINT,
    product STRING,
    order_time TIMESTAMP(3),
    WATERMARK FOR order_time AS order_time - '5' SECONDS
) WITH ( . . . );
{% endhighlight %}

**PARTITIONED BY**

根据指定的列对已经创建的表进行分区。若表使用 filesystem sink ，则将会为每个分区创建一个目录。

**WITH OPTIONS**

表属性用于创建 table source/sink ，一般用于寻找和创建底层的连接器。

表达式 `key1=val1` 的键和值必须为字符串文本常量。请参考 [连接外部系统]({ site.baseurl }}/zh/dev/table/connect.html) 了解不同连接器所支持的属性。

**注意：** 表名可以为以下三种格式 1. `catalog_name.db_name.table_name` 2. `db_name.table_name` 3. `table_name`。使用`catalog_name.db_name.table_name` 的表将会与名为 "catalog_name" 的 catalog 和名为 "db_name" 的数据库一起注册到 metastore 中。使用 `db_name.table_name` 的表将会被注册到当前执行的 table environment 中的 catalog 且数据库会被命名为 "db_name"；对于 `table_name`, 数据表将会被注册到当前正在运行的catalog和数据库中。

**注意：** 使用 `CREATE TABLE` 语句注册的表均可用作 table source 和 table sink。 在被 DML 语句引用前，我们无法决定其实际用于 source 抑或是 sink。

{% top %}

## CREATE DATABASE

{% highlight sql %}
CREATE DATABASE [IF NOT EXISTS] [catalog_name.]db_name
  [COMMENT database_comment]
  WITH (key1=val1, key2=val2, ...)
{% endhighlight %}

根据给定的表属性创建数据库。若数据库中已存在同名表会抛出异常。

**IF NOT EXISTS**

若数据库已经存在，则不会进行任何操作。

**WITH OPTIONS**

数据库属性一般用于存储关于这个数据库额外的信息。
表达式 `key1=val1` 中的键和值都需要是字符串文本常量。

{% top %}

## CREATE FUNCTION
{% highlight sql%}
CREATE [TEMPORARY|TEMPORARY SYSTEM] FUNCTION 
  [IF NOT EXISTS] [[catalog_name.]db_name.]function_name 
  AS identifier [LANGUAGE JAVA|SCALA]
{% endhighlight %}

Create a catalog function that has catalog and database namespaces with the identifier which is full classpath for JAVA/SCALA and optional language tag. If a function with the same name already exists in the catalog, an exception is thrown.

**TEMPORARY**
Create temporary catalog function that has catalog and database namespaces and overrides catalog functions.

**TEMPORARY SYSTEM**
Create temporary system function that has no namespace and overrides built-in functions

**IF NOT EXISTS**
If the function already exists, nothing happens.

**LANGUAGE JAVA|SCALA**
Language tag to instruct flink runtime how to execute the function. Currently only JAVA and SCALA are supported, the default language for a function is JAVA.
<|MERGE_RESOLUTION|>--- conflicted
+++ resolved
@@ -163,11 +163,7 @@
 
 `rowtime_column_name` 把一个现有的列定义为一个为表标记事件时间的属性。该列的类型必须为 `TIMESTAMP(3)`，且是 schema 中的顶层列，它也可以是一个计算列。
 
-<<<<<<< HEAD
 `watermark_strategy_expression` 定义了 watermark 的生成策略。它允许使用包括计算列在内的任意非查询表达式来计算 watermark ；表达式的返回类型必须是 `TIMESTAMP(3)`，表示了从 Epoch 以来的经过的时间。
-=======
-The `watermark_strategy_expression` defines the watermark generation strategy. It allows arbitrary non-query expression, including computed columns, to calculate the watermark. The expression return type must be TIMESTAMP(3), which represents the timestamp since the Epoch.
->>>>>>> ec8ea8b4
 The returned watermark will be emitted only if it is non-null and its value is larger than the previously emitted local watermark (to preserve the contract of ascending watermarks). The watermark generation expression is evaluated by the framework for every record.
 The framework will periodically emit the largest generated watermark. If the current watermark is still identical to the previous one, or is null, or the value of the returned watermark is smaller than that of the last emitted one, then no new watermark will be emitted.
 Watermark is emitted in an interval defined by [`pipeline.auto-watermark-interval`]({{ site.baseurl }}/ops/config.html#pipeline-auto-watermark-interval) configuration.
