\---
title: YARN
weight: 5
type: docs
aliases:
  - /deployment/resource-providers/yarn.html
  - /ops/deployment/yarn_setup.html
---
<!--
Licensed to the Apache Software Foundation (ASF) under one
or more contributor license agreements.  See the NOTICE file
distributed with this work for additional information
regarding copyright ownership.  The ASF licenses this file
to you under the Apache License, Version 2.0 (the
"License"); you may not use this file except in compliance
with the License.  You may obtain a copy of the License at

  http://www.apache.org/licenses/LICENSE-2.0

Unless required by applicable law or agreed to in writing,
software distributed under the License is distributed on an
"AS IS" BASIS, WITHOUT WARRANTIES OR CONDITIONS OF ANY
KIND, either express or implied.  See the License for the
specific language governing permissions and limitations
under the License.
-->

# Apache Hadoop YARN

## Getting Started

This *Getting Started* section guides you through setting up a fully functional Flink Cluster on YARN.

### Introduction

[Apache Hadoop YARN](https://hadoop.apache.org/docs/current/hadoop-yarn/hadoop-yarn-site/YARN.html) is a resource provider popular with many data processing frameworks.
Flink services are submitted to YARN's ResourceManager, which spawns containers on machines managed by YARN NodeManagers. Flink deploys its JobManager and TaskManager instances into such containers.

Flink can dynamically allocate and de-allocate TaskManager resources depending on the number of processing slots required by the job(s) running on the JobManager.

### Preparation

This *Getting Started* section assumes a functional YARN environment, starting from version 2.8.5. YARN environments are provided most conveniently through services such as Amazon EMR, Google Cloud DataProc or products like Cloudera. [Manually setting up a YARN environment locally](https://hadoop.apache.org/docs/current/hadoop-project-dist/hadoop-common/SingleCluster.html) or [on a cluster](https://hadoop.apache.org/docs/current/hadoop-project-dist/hadoop-common/ClusterSetup.html) is not recommended for following through this *Getting Started* tutorial. 

- Make sure your YARN cluster is ready for accepting Flink applications by running `yarn top`. It should show no error messages.
- Download a recent Flink distribution from the [download page]({{< downloads >}}) and unpack it.
- **Important** Make sure that the `HADOOP_CLASSPATH` environment variable is set up (it can be checked by running `echo $HADOOP_CLASSPATH`). If not, set it up using 

```bash
export HADOOP_CLASSPATH=`hadoop classpath`
```

### Starting a Flink Session on YARN

Once you've made sure that the `HADOOP_CLASSPATH` environment variable is set, you can launch a Flink on YARN session, and submit an example job:

```bash

# we assume to be in the root directory of 
# the unzipped Flink distribution

# (0) export HADOOP_CLASSPATH
export HADOOP_CLASSPATH=`hadoop classpath`

# (1) Start YARN Session
./bin/yarn-session.sh --detached

# (2) You can now access the Flink Web Interface through the
# URL printed in the last lines of the command output, or through
# the YARN ResourceManager web UI.

# (3) Submit example job
./bin/flink run ./examples/streaming/TopSpeedWindowing.jar

# (4) Stop YARN session (replace the application id based 
# on the output of the yarn-session.sh command)
echo "stop" | ./bin/yarn-session.sh -id application_XXXXX_XXX
```

Congratulations! You have successfully run a Flink application by deploying Flink on YARN.

{{< top >}}

## Deployment Modes Supported by Flink on YARN

For production use, we recommend deploying Flink Applications in [Application Mode]({{< ref "docs/deployment/overview" >}}#deployment-modes) as it provides a better isolation between applications.

### Application Mode

{{< hint info >}}
For high-level intuition behind the application mode, please refer to the [deployment mode overview]({{< ref "docs/deployment/overview#application-mode" >}}).
{{< /hint >}}

Application Mode will launch a Flink cluster on YARN, where the main() method of the application jar gets executed on the JobManager in YARN.
The cluster will shut down as soon as the application has finished. You can manually stop the cluster using `yarn application -kill <ApplicationId>` or by cancelling the Flink job.

```bash
./bin/flink run-application -t yarn-application ./examples/streaming/TopSpeedWindowing.jar
```

Once an Application Mode cluster is deployed, you can interact with it for operations like cancelling or taking a savepoint.

```bash
# List running job on the cluster
./bin/flink list -t yarn-application -Dyarn.application.id=application_XXXX_YY
# Cancel running job
./bin/flink cancel -t yarn-application -Dyarn.application.id=application_XXXX_YY <jobId>
```

Note that cancelling your job on an Application Cluster will stop the cluster.

To unlock the full potential of the application mode, consider using it with the `yarn.provided.lib.dirs` configuration option
and pre-upload your application jar to a location accessible by all nodes in your cluster. In this case, the 
command could look like: 

```bash
./bin/flink run-application -t yarn-application \
	-Dyarn.provided.lib.dirs="hdfs://myhdfs/my-remote-flink-dist-dir" \
	hdfs://myhdfs/jars/my-application.jar
```

The above will allow the job submission to be extra lightweight as the needed Flink jars and the application jar
are  going to be picked up by the specified remote locations rather than be shipped to the cluster by the 
client.

### Session Mode

{{< hint info >}}
For high-level intuition behind the session mode, please refer to the [deployment mode overview]({{< ref "docs/deployment/overview#session-mode" >}}).
{{< /hint >}}

We describe deployment with the Session Mode in the [Getting Started](#getting-started) guide at the top of the page.

The Session Mode has two operation modes:
- **attached mode** (default): The `yarn-session.sh` client submits the Flink cluster to YARN, but the client keeps running, tracking the state of the cluster. If the cluster fails, the client will show the error. If the client gets terminated, it will signal the cluster to shut down as well.
- **detached mode** (`-d` or `--detached`): The `yarn-session.sh` client submits the Flink cluster to YARN, then the client returns. Another invocation of the client, or YARN tools is needed to stop the Flink cluster.

The session mode will create a hidden YARN properties file in `/tmp/.yarn-properties-<username>`, which will be picked up for cluster discovery by the command line interface when submitting a job.

You can also **manually specify the target YARN cluster** in the command line interface when submitting a Flink job. Here's an example:

```bash 
./bin/flink run -t yarn-session \
  -Dyarn.application.id=application_XXXX_YY \
  ./examples/streaming/TopSpeedWindowing.jar
```

You can **re-attach to a YARN session** using the following command:

```
./bin/yarn-session.sh -id application_XXXX_YY
```

Besides passing [configuration]({{< ref "docs/deployment/config" >}}) via the `conf/flink-conf.yaml` file, you can also pass any configuration at submission time to the `./bin/yarn-session.sh` client using `-Dkey=value` arguments.

The YARN session client also has a few "shortcut arguments" for commonly used settings. They can be listed with `./bin/yarn-session.sh -h`.

{{< top >}}

### Per-Job Mode (deprecated)

{{< hint danger >}}
Per-job mode is only supported by YARN and has been deprecated in Flink 1.15.
It will be dropped in [FLINK-26000](https://issues.apache.org/jira/browse/FLINK-26000).
Please consider application mode to launch a dedicated cluster per-job on YARN.
{{< /hint >}}

{{< hint info >}}
For high-level intuition behind the per-job mode, please refer to the [deployment mode overview]({{< ref "docs/deployment/overview#per-job-mode" >}}).
{{< /hint >}}

The Per-job Cluster mode will launch a Flink cluster on YARN, then run the provided application jar locally and finally submit the JobGraph to the JobManager on YARN. If you pass the `--detached` argument, the client will stop once the submission is accepted.

The YARN cluster will stop once the job has stopped.

```bash
./bin/flink run -t yarn-per-job --detached ./examples/streaming/TopSpeedWindowing.jar
```

Once a Per-Job Cluster is deployed, you can interact with it for operations like cancelling or taking a savepoint.

```bash
# List running job on the cluster
./bin/flink list -t yarn-per-job -Dyarn.application.id=application_XXXX_YY
# Cancel running job
./bin/flink cancel -t yarn-per-job -Dyarn.application.id=application_XXXX_YY <jobId>
```

Note that cancelling your job on an Per-Job Cluster will stop the cluster.

## Flink on YARN Reference

### Configuring Flink on YARN

The YARN-specific configurations are listed on the [configuration page]({{< ref "docs/deployment/config" >}}#yarn).

The following configuration parameters are managed by Flink on YARN, as they might get overwritten by the framework at runtime:
- `jobmanager.rpc.address` (dynamically set to the address of the JobManager container by Flink on YARN)
- `io.tmp.dirs` (If not set, Flink sets the temporary directories defined by YARN)
- `high-availability.cluster-id` (automatically generated ID to distinguish multiple clusters in the HA service)

If you need to pass additional Hadoop configuration files to Flink, you can do so via the `HADOOP_CONF_DIR` environment variable, which accepts a directory name containing Hadoop configuration files. By default, all required Hadoop configuration files are loaded from the classpath via the `HADOOP_CLASSPATH` environment variable.

### Resource Allocation Behavior

A JobManager running on YARN will request additional TaskManagers, if it can not run all submitted jobs with the existing resources. In particular when running in Session Mode, the JobManager will, if needed, allocate additional TaskManagers as additional jobs are submitted. Unused TaskManagers are freed up again after a timeout.

The memory configurations for JobManager and TaskManager processes will be respected by the YARN implementation. The number of reported VCores is by default equal to the number of configured slots per TaskManager. The [yarn.containers.vcores]({{< ref "docs/deployment/config" >}}#yarn-containers-vcores) allows overwriting the number of vcores with a custom value. In order for this parameter to work you should enable CPU scheduling in your YARN cluster.

Failed containers (including the JobManager) are replaced by YARN. The maximum number of JobManager container restarts is configured via [yarn.application-attempts]({{< ref "docs/deployment/config" >}}#yarn-application-attempts) (default 1). The YARN Application will fail once all attempts are exhausted.

### High-Availability on YARN

High-Availability on YARN is achieved through a combination of YARN and a [high availability service]({{< ref "docs/deployment/ha/overview" >}}).

Once a HA service is configured, it will persist JobManager metadata and perform leader elections.

YARN is taking care of restarting failed JobManagers. The maximum number of JobManager restarts is defined through two configuration parameters. First Flink's [yarn.application-attempts]({{< ref "docs/deployment/config" >}}#yarn-application-attempts) configuration will default 2. This value is limited by YARN's [yarn.resourcemanager.am.max-attempts](https://hadoop.apache.org/docs/stable/hadoop-yarn/hadoop-yarn-common/yarn-default.xml), which also defaults to 2.

Note that Flink is managing the `high-availability.cluster-id` configuration parameter when deploying on YARN.
Flink sets it per default to the YARN application id.
**You should not overwrite this parameter when deploying an HA cluster on YARN**. 
The cluster ID is used to distinguish multiple HA clusters in the HA backend (for example Zookeeper). 
Overwriting this configuration parameter can lead to multiple YARN clusters affecting each other.

#### Container Shutdown Behaviour

- **YARN 2.3.0 < version < 2.4.0**. All containers are restarted if the application master fails.
- **YARN 2.4.0 < version < 2.6.0**. TaskManager containers are kept alive across application master failures. This has the advantage that the startup time is faster and that the user does not have to wait for obtaining the container resources again.
- **YARN 2.6.0 <= version**: Sets the attempt failure validity interval to the Flinks' Akka timeout value. The attempt failure validity interval says that an application is only killed after the system has seen the maximum number of application attempts during one interval. This avoids that a long lasting job will deplete it's application attempts.

{{< hint danger >}}
Hadoop YARN 2.4.0 has a major bug (fixed in 2.5.0) preventing container restarts from a restarted Application Master/Job Manager container. See <a href="https://issues.apache.org/jira/browse/FLINK-4142">FLINK-4142</a> for details. We recommend using at least Hadoop 2.5.0 for high availability setups on YARN.</p>
{{< /hint >}}

### Supported Hadoop versions.

Flink on YARN is compiled against Hadoop 2.8.5, and all Hadoop versions `>= 2.8.5` are supported, including Hadoop 3.x.

For providing Flink with the required Hadoop dependencies, we recommend setting the `HADOOP_CLASSPATH` environment variable already introduced in the [Getting Started / Preparation](#preparation) section. 

If that is not possible, the dependencies can also be put into the `lib/` folder of Flink. 

Flink also offers pre-bundled Hadoop fat jars for placing them in the `lib/` folder, on the [Downloads / Additional Components]({{< downloads >}}#additional-components) section of the website. These pre-bundled fat jars are shaded to avoid dependency conflicts with common libraries. The Flink community is not testing the YARN integration against these pre-bundled jars. 

### Running Flink on YARN behind Firewalls

Some YARN clusters use firewalls for controlling the network traffic between the cluster and the rest of the network.
In those setups, Flink jobs can only be submitted to a YARN session from within the cluster's network (behind the firewall).
If this is not feasible for production use, Flink allows to configure a port range for its REST endpoint, used for the client-cluster communication. With this range configured, users can also submit jobs to Flink crossing the firewall.

The configuration parameter for specifying the REST endpoint port is [rest.bind-port]({{< ref "docs/deployment/config" >}}#rest-bind-port). This configuration option accepts single ports (for example: "50010"), ranges ("50000-50025"), or a combination of both.

### User JARs & Classpath

**Session Mode**

When deploying Flink with Session Mode on Yarn, only the JAR file specified in startup command will be recognized as user-jars and included into user classpath.

**PerJob Mode & Application Mode**

When deploying Flink with PerJob/Application Mode on Yarn, the JAR file specified in startup command and all JAR files in Flink's `usrlib` folder will be recognized as user-jars.
By default Flink will include the user-jars into the system classpath. This behavior can be controlled with the [yarn.classpath.include-user-jar]({{< ref "docs/deployment/config" >}}#yarn-classpath-include-user-jar) parameter.

When setting this to `DISABLED` Flink will include the jar in the user classpath instead.

The user-jars position in the classpath can be controlled by setting the parameter to one of the following:

- `ORDER`: (default) Adds the jar to the system classpath based on the lexicographic order.
- `FIRST`: Adds the jar to the beginning of the system classpath.
- `LAST`: Adds the jar to the end of the system classpath.

<<<<<<< HEAD
## Security

To learn about running a secure Flink cluster in YARN, go to the [security section]({{< ref "docs/security/running-cluster" >}}#running-a-secure-flink-cluster-in-yarn).
=======
Please refer to the [Debugging Classloading Docs]({{< ref "docs/ops/debugging/debugging_classloading" >}}#overview-of-classloading-in-flink) for details.

{{< top >}}
>>>>>>> 5e4efadc
<|MERGE_RESOLUTION|>--- conflicted
+++ resolved
@@ -270,12 +270,8 @@
 - `FIRST`: Adds the jar to the beginning of the system classpath.
 - `LAST`: Adds the jar to the end of the system classpath.
 
-<<<<<<< HEAD
+Please refer to the [Debugging Classloading Docs]({{< ref "docs/ops/debugging/debugging_classloading" >}}#overview-of-classloading-in-flink) for details.
+
 ## Security
 
 To learn about running a secure Flink cluster in YARN, go to the [security section]({{< ref "docs/security/running-cluster" >}}#running-a-secure-flink-cluster-in-yarn).
-=======
-Please refer to the [Debugging Classloading Docs]({{< ref "docs/ops/debugging/debugging_classloading" >}}#overview-of-classloading-in-flink) for details.
-
-{{< top >}}
->>>>>>> 5e4efadc
