---
title: "导入 Flink 到 IDE 中"
weight: 4
type: docs
aliases:
  - /zh/flinkDev/ide_setup.html
  - /zh/internals/ide_setup.html
---
<!--
Licensed to the Apache Software Foundation (ASF) under one
or more contributor license agreements.  See the NOTICE file
distributed with this work for additional information
regarding copyright ownership.  The ASF licenses this file
to you under the Apache License, Version 2.0 (the
"License"); you may not use this file except in compliance
with the License.  You may obtain a copy of the License at

  http://www.apache.org/licenses/LICENSE-2.0

Unless required by applicable law or agreed to in writing,
software distributed under the License is distributed on an
"AS IS" BASIS, WITHOUT WARRANTIES OR CONDITIONS OF ANY
KIND, either express or implied.  See the License for the
specific language governing permissions and limitations
under the License.
-->

<a name="import-flink-to-ide" />

# 导入 Flink 到 IDE 中

以下章节描述了如何将 Flink 项目导入到 IDE 中以进行 Flink 本身的源码开发。有关 Flink 程序编写的信息，请参阅 [Java API]({{< ref "docs/dev/datastream/project-configuration" >}}) 和 [Scala API]({{< ref "docs/dev/datastream/project-configuration" >}}) 快速入门指南。

{{< hint info >}}
每当你的 IDE 无法正常工作时，请优先尝试使用 Maven 命令行（`mvn clean package -DskipTests`），因为它可能是由于你的 IDE 中存在错误或未正确设置。
{{< /hint >}}

<a name="preparation" />

## 准备

首先，请从我们的[仓库](https://flink.apache.org/community.html#source-code)中拉取 Flink 源，例如：

```bash
git clone https://github.com/apache/flink.git
```

<a name="ignore-refactor-commit" />

## 忽略重构提交

我们在 `.git-blame-ignore-revs` 中保留了一个大的重构提交列表。使用 `git blame` 查看更改注释时，忽略这些注释会很有帮助。你可以使用以下方法来配置 git 和你的 IDE：

```bash
git config blame.ignoreRevsFile .git-blame-ignore-revs
```

<a name="intellij-idea" />

## IntelliJ IDEA

<<<<<<< HEAD
该指南介绍了关于如何设置 IntelliJ IDEA IDE 来进行 Flink 核心开发。众所周知由于 Eclipse 混合 Scala 和 Java 项目时存在问题，因此越来越多的贡献者正在迁移到 IntelliJ IDEA。

以下文档描述了 IntelliJ IDEA 2020.3 ([https://www.jetbrains.com/idea/download/](https://www.jetbrains.com/idea/download/)) 的设置步骤以及 Flink 的导入步骤。

<a name="install--scala-plugin" />

### 安装 Scala 插件

IntelliJ 提供了插件设置来安装 Scala 插件。如果尚未安装，请在导入 Flink 之前按照以下说明来进行操作以启用对 Scala 项目和文件的支持：

1. 转到 IntelliJ Settings → Plugins 并选择 "Marketplace"。
2. 选择并安装 "Scala" 插件。
3. 如果出现提示，请重启 IntelliJ。

<a name="import-flink" />

### 导入 Flink

1. 启动 IntelliJ IDEA 并选择 New → Project from Existing Sources。
2. 选择已克隆的 Flink 存储库的根文件夹。
3. 选择 "Import project from external model"，然后选择 "Maven"。
4. 保留默认选项，然后依次单击 "Next"，直到到达 SDK 部分。
5. 如果未列出 SDK，请使用左上角的 "+" 号创建一个。选择 "JDK"，选择 JDK 主目录，然后单击 "OK"。选择最合适的 JDK 版本。注意：一个好的经验法则是选择与活动 Maven 配置文件匹配的 JDK 版本。
6. 单击 "Next" 继续，直到完成导入。
7. 右键单击已导入的 Flink 项目 → Maven → Generate Sources and Update Folders。请注意：这会将 Flink 库安装在本地 Maven 存储库中，默认情况下位于 "/home/$USER/.m2/repository/org/apache/flink/"。另外 `mvn clean package -DskipTests` 也可以创建 IDE 运行所需的文件，但无需安装库。
8. 编译项目（Build → Make Project）。

<a name="code-format" />

### 代码格式化

我们使用 [Spotless plugin](https://github.com/diffplug/spotless/tree/main/plugin-maven) 和 [google-java-format](https://github.com/google/google-java-format) 一起格式化我们的 Java 代码。由于 [FLINK-21106](https://issues.apache.org/jira/browse/FLINK-21106)，IntelliJ 需要一个特定版本的补丁才能正常工作。
                                                                                                                                                                                                                                              
你可以通过以下步骤来将 IDE 配置为在保存时自动应用格式设置：

1. 下载 [google-java-format plugin v1.7.0.5](https://issues.apache.org/jira/secure/attachment/13019264/google-java-format-1.7-patched.zip)
2. 打开 Settings → Plugins，点击齿轮图标并选择 "Install Plugin from Disk"。导航到下载的 zip 文件并选择它。
3. 在插件设置中，启用插件并将代码样式更改为 "AOSP"（4 个空格的缩进）。
4. 请记住不要将此插件更新为更高版本！
5. 安装 [Save Actions plugin](https://plugins.jetbrains.com/plugin/7642-save-actions)。
6. 启用插件，以及 "Optimize imports" 和 "Reformat file"。
7. 在 "Save Actions" 设置页面中，为 `.*\.java` 设置 "File Path Inclusion"。否则你将在编辑其他文件中意外的重新格式化。

<a name="java-checkstyle" />

### Java 规范检查

IntelliJ 使用 Checkstyle-IDEA 插件在 IDE 中支持 checkstyle。

1. 从 IntelliJ 插件存储库中安装 "Checkstyle-IDEA" 插件。
2. 通过 Settings → Tools → Checkstyle 配置插件。
3. 将 "Scan Scope" 设置为仅 Java 源（包括测试）。
4. 在 "Checkstyle Version" 下拉菜单中选择 _8.14_ 版本，然后单击 "apply"。**此步骤很重要，请勿跳过！**
5. 在 "Configuration File" 窗格中，点击 "+" 图标添加新配置：
    1. 将 "Description" 设置为 Flink。
    2. 选择 "Use a local Checkstyle file" ，然后将其指向你存储库中 `"tools/maven/checkstyle.xml"` 文件。
    3. 选中 "Store relative to project location" 框，然后单击 "Next"。
    4. 将 "checkstyle.suppressions.file" 属性值配置为 `"suppressions.xml"`，然后单击 "Next"，然后单击 "Finish"。
6. 选择 "Flink" 作为唯一的激活配置文件，单击 "Apply"，然后点击 "OK"。
7. Checkstyle 现在将在编辑器中针对任何违反 Checkstyle 的行为发出警告。

插件安装完成后你可以通过 Settings → Editor → Code Style → Java → Scheme 下拉框旁边的齿轮图标， 直接导入 `"tools/maven/checkstyle.xml"` 文件。 例如，这将自动调整导入布局。

你可以通过打开 Checkstyle 工具窗口并单击 "Check Module" 按钮来扫描整个模块。扫描不应报告任何错误。
=======
A brief guide on how to set up IntelliJ IDEA IDE for development of the Flink core.
As Eclipse is known to have issues with mixed Scala and Java projects, more and more contributors are migrating to IntelliJ IDEA.

The following documentation describes the steps to set up IntelliJ IDEA 2020.3
([https://www.jetbrains.com/idea/download/](https://www.jetbrains.com/idea/download/))
with the Flink sources.

### Installing the Scala plugin

The IntelliJ installation setup offers to install the Scala plugin.
If it is not installed, follow these instructions before importing Flink
to enable support for Scala projects and files:

1. Go to Settings → Plugins and select the "Marketplace" tab.
2. Select for and install the "Scala" plugin.
3. Restart IntelliJ if prompted.

### Importing Flink

1. Start IntelliJ and choose New → Project from Existing Sources.
2. Select the root folder of the cloned Flink repository.
3. Choose "Import project from external model" and select "Maven".
4. Leave the default options and successively click "Next" until you reach the SDK section.
5. If there is no SDK listed, create one using the "+" sign on the top left.
   Select "JDK", choose the JDK home directory and click "OK".
   Select the most suiting JDK version. NOTE: A good rule of thumb is to select
   the JDK version matching the active Maven profile.
6. Continue by clicking "Next" until finishing the import.
7. Right-click on the imported Flink project → Maven → Generate Sources and Update Folders.
   Note that this will install Flink libraries in your local Maven repository,
   located by default at "/home/$USER/.m2/repository/org/apache/flink/".
   Alternatively, `mvn clean package -DskipTests` also creates the files necessary
   for the IDE to work but without installing the libraries.
8. Build the Project (Build → Make Project).

### Code Formatting

We use the [Spotless
plugin](https://github.com/diffplug/spotless/tree/main/plugin-maven) together
with [google-java-format](https://github.com/google/google-java-format) to
format our Java code.

You can configure your IDE to automatically apply formatting on saving with these steps:

1. Download the [google-java-format
   plugin v1.7.0.6](https://plugins.jetbrains.com/plugin/8527-google-java-format/versions/stable/115957).
2. Open Settings → Plugins, click on the gear icon and select "Install Plugin from Disk". Navigate to the downloaded zip file and select it.
3. In the plugin settings, enable the plugin and change the code style to "AOSP" (4-space indents).
4. Remember to never update this plugin to a later version!
5. Install the [Save Actions
   plugin](https://plugins.jetbrains.com/plugin/7642-save-actions).
6. Enable the plugin, along with "Optimize imports" and "Reformat file".
7. In the "Save Actions" settings page, set up a "File Path Inclusion" for `.*\.java`. Otherwise, you will get unintended reformatting in other files you edit.

### Checkstyle For Java

IntelliJ supports checkstyle within the IDE using the Checkstyle-IDEA plugin.

1. Install the "Checkstyle-IDEA" plugin from the IntelliJ plugin repository.
2. Configure the plugin by going to Settings → Tools → Checkstyle.
3. Set the "Scan Scope" to "Only Java sources (including tests)".
4. Select _8.14_ in the "Checkstyle Version" dropdown and click apply. **This step is important,
   don't skip it!**
5. In the "Configuration File" pane, add a new configuration using the plus icon:
    1. Set the "Description" to "Flink".
    2. Select "Use a local Checkstyle file", and point it to
       `"tools/maven/checkstyle.xml"` within
       your repository.
    3. Check the box for "Store relative to project location", and click
       "Next".
    4. Configure the "checkstyle.suppressions.file" property value to
       `"suppressions.xml"`, and click "Next", then "Finish".
6. Select "Flink" as the only active configuration file, and click "Apply" and
   "OK".
7. Checkstyle will now give warnings in the editor for any Checkstyle
   violations.

Once the plugin is installed you can directly import `"tools/maven/checkstyle.xml"` by going to Settings → Editor → Code Style → Java → Gear Icon next to Scheme dropbox. This will for example automatically adjust the imports layout.

You can scan an entire module by opening the Checkstyle tools window and
clicking the "Check Module" button. The scan should report no errors.
>>>>>>> 2f4d9d8d

{{< hint info >}}
存在一些模块没有完全被 CheckStyle 格式化，其中包括 `flink-core`，`flink-optimizer` 和 `flink-runtime`。不过，请确保你在这些模块中添加/修改的代码仍然符合 checkstyle 规则。
{{< /hint >}}

<a name="scala-checkstyle" />

### Scala 规范检查

在 IntelliJ 中启用 scalastyle，通过选择 Settings → Editor → Inspections，然后搜索 "Scala style inspections"，还要放置 `"tools/maven/scalastyle-config.xml"` 在 `"<root>/.idea"` 或 `"<root>/project"` 目录中。

<a name="copyright-profile" />

### 版权信息

每个文件都需要包含 Apache 许可证作为标头。这可以在 IntelliJ 中通过添加 Copyright Profile 来自动配置：

1. 打开 Settings → Editor → Copyright → Copyright Profiles。
2. 添加一个新的版权文件命名为 `Apache`。
3. 添加以下文本作为许可证文本：

   ```
   Licensed to the Apache Software Foundation (ASF) under one
   or more contributor license agreements.  See the NOTICE file
   distributed with this work for additional information
   regarding copyright ownership.  The ASF licenses this file
   to you under the Apache License, Version 2.0 (the
   "License"); you may not use this file except in compliance
   with the License.  You may obtain a copy of the License at
   
       http://www.apache.org/licenses/LICENSE-2.0
   
   Unless required by applicable law or agreed to in writing, software
   distributed under the License is distributed on an "AS IS" BASIS,
   WITHOUT WARRANTIES OR CONDITIONS OF ANY KIND, either express or implied.
   See the License for the specific language governing permissions and 
   limitations under the License.
   ```
4. 转到 Editor → Copyright 并选择 `Apache` 版权文件作为该项目的默认版权文件。
5. 点击 Apply，保存变更配置。

<a name="faq" />

### 常问问题

本节列出了开发人员过去使用 IntelliJ 时遇到的问题：

- 编译失败 `invalid flag: --add-exports=java.base/sun.net.util=ALL-UNNAMED`

这意味着 IntelliJ 仍激活了 `Java 11` 配置文件，尽管使用了较旧的 JDK。解决方法：打开 Maven 工具窗口（View → tool Windows → Maven），取消选中 `Java 11` 配置文件并重新导入项目。

- 编译失败 `cannot find symbol: symbol: method defineClass(...) location: class sun.misc.Unsafe`

这意味着 IntelliJ 正在为该项目使用 JDK 11，但是你正在使用不支持 Java 11 的 Flink 版本。这通常在将 IntelliJ 设置为使用 JDK 11 并检出 Flink 的旧版本（<= 1.9）时发生。解决方法：打开项目设置窗口（File → Project Structure → Project Settings: Project），然后选择 JDK 8 作为项目 SDK。如果要使用 JDK 11，则可能必须在切换回新的 Flink 版本后恢复此状态。

- 运行 Flink Examples 且 Flink 出现关于 `NoClassDefFoundError` 错误信息

这可能是由于将 Flink 依赖项设置为 provided，导致它们没有自动放置在类路径中。你可以在运行配置中选中 "Include dependencies with 'Provided' scope" 框，也可以创建一个调用 `main()` 方法的测试示例（provided 依赖关系在测试类路径中可用）。

<a name="eclipse" />

## Eclipse

{{< hint warning >}}
**注意:** 根据我们的经验，以下配置会导致 Flink 无法正常工作，如：由于与 Scala IDE 3.0.3 捆绑在一起的旧 Eclipse 版本的缺陷或者是由于 Scala IDE 4.4.1 中绑定的 Scala 版本不兼容。
{{< /hint >}}

**我们建议改为使用 IntelliJ（请参见[上文](#intellij-idea)）**

<a name="pycharm" />

## PyCharm

关于如何为开发 flink-python 模块而设置 PyCharm 的简要指南。

以下文档介绍了使用 Flink Python 源设置 PyCharm 2019.1.3 ([https://www.jetbrains.com/pycharm/download/](https://www.jetbrains.com/pycharm/download/)) 的步骤。

### 导入 flink-python
如果你位于 PyCharm 启动界面中：

1. 启动 PyCharm，然后选择 "Open"。
2. 在克隆的 Flink 仓库中选择 flink-python 文件夹。

如果你使用 PyCharm 打开了一个项目：

1. 选择 File → Open
2. 在克隆的 Flink 仓库中选择 flink-python 文件夹。

<a name="python-checkstyle" />

### Python 规范检查
Apache Flink 的 Python 代码检查样式应在项目中引入 flake8 的外部工具。

1. 将 flake8 安装在使用的 Python 解释器中（请参阅（[https://pypi.org/project/flake8/](https://pypi.org/project/flake8/)））。
2. 选择 "PyCharm → Preferences... → Tools → External Tools → +（在右侧页面的左下角）"，然后配置外部工具。
3. 将 "Name" 设置为 "flake8"。
4. 将 "Description" 设置为 "code style check"。
5. 将 "Program" 设置为 Python 解释器路径（例如 /usr/bin/python）。
6. 将 "Arguments" 设置为 "-m flake8 \-\-config=tox.ini"
7. 将 "Working directory" 设置为 "$ProjectFileDir$"

现在，你可以通过以下操作来检查你的 Python 代码样式：
"右键单击 flink-python 项目中的任何文件或文件夹 → External Tools → flake8"

{{< top >}}<|MERGE_RESOLUTION|>--- conflicted
+++ resolved
@@ -59,12 +59,11 @@
 
 ## IntelliJ IDEA
 
-<<<<<<< HEAD
 该指南介绍了关于如何设置 IntelliJ IDEA IDE 来进行 Flink 核心开发。众所周知由于 Eclipse 混合 Scala 和 Java 项目时存在问题，因此越来越多的贡献者正在迁移到 IntelliJ IDEA。
 
 以下文档描述了 IntelliJ IDEA 2020.3 ([https://www.jetbrains.com/idea/download/](https://www.jetbrains.com/idea/download/)) 的设置步骤以及 Flink 的导入步骤。
 
-<a name="install--scala-plugin" />
+<a name="install-scala-plugin" />
 
 ### 安装 Scala 插件
 
@@ -91,11 +90,11 @@
 
 ### 代码格式化
 
-我们使用 [Spotless plugin](https://github.com/diffplug/spotless/tree/main/plugin-maven) 和 [google-java-format](https://github.com/google/google-java-format) 一起格式化我们的 Java 代码。由于 [FLINK-21106](https://issues.apache.org/jira/browse/FLINK-21106)，IntelliJ 需要一个特定版本的补丁才能正常工作。
+我们使用 [Spotless plugin](https://github.com/diffplug/spotless/tree/main/plugin-maven) 和 [google-java-format](https://github.com/google/google-java-format) 一起格式化我们的 Java 代码。
                                                                                                                                                                                                                                               
 你可以通过以下步骤来将 IDE 配置为在保存时自动应用格式设置：
 
-1. 下载 [google-java-format plugin v1.7.0.5](https://issues.apache.org/jira/secure/attachment/13019264/google-java-format-1.7-patched.zip)
+1. 下载 [google-java-format plugin v1.7.0.6](https://plugins.jetbrains.com/plugin/8527-google-java-format/versions/stable/115957)
 2. 打开 Settings → Plugins，点击齿轮图标并选择 "Install Plugin from Disk"。导航到下载的 zip 文件并选择它。
 3. 在插件设置中，启用插件并将代码样式更改为 "AOSP"（4 个空格的缩进）。
 4. 请记住不要将此插件更新为更高版本！
@@ -124,89 +123,6 @@
 插件安装完成后你可以通过 Settings → Editor → Code Style → Java → Scheme 下拉框旁边的齿轮图标， 直接导入 `"tools/maven/checkstyle.xml"` 文件。 例如，这将自动调整导入布局。
 
 你可以通过打开 Checkstyle 工具窗口并单击 "Check Module" 按钮来扫描整个模块。扫描不应报告任何错误。
-=======
-A brief guide on how to set up IntelliJ IDEA IDE for development of the Flink core.
-As Eclipse is known to have issues with mixed Scala and Java projects, more and more contributors are migrating to IntelliJ IDEA.
-
-The following documentation describes the steps to set up IntelliJ IDEA 2020.3
-([https://www.jetbrains.com/idea/download/](https://www.jetbrains.com/idea/download/))
-with the Flink sources.
-
-### Installing the Scala plugin
-
-The IntelliJ installation setup offers to install the Scala plugin.
-If it is not installed, follow these instructions before importing Flink
-to enable support for Scala projects and files:
-
-1. Go to Settings → Plugins and select the "Marketplace" tab.
-2. Select for and install the "Scala" plugin.
-3. Restart IntelliJ if prompted.
-
-### Importing Flink
-
-1. Start IntelliJ and choose New → Project from Existing Sources.
-2. Select the root folder of the cloned Flink repository.
-3. Choose "Import project from external model" and select "Maven".
-4. Leave the default options and successively click "Next" until you reach the SDK section.
-5. If there is no SDK listed, create one using the "+" sign on the top left.
-   Select "JDK", choose the JDK home directory and click "OK".
-   Select the most suiting JDK version. NOTE: A good rule of thumb is to select
-   the JDK version matching the active Maven profile.
-6. Continue by clicking "Next" until finishing the import.
-7. Right-click on the imported Flink project → Maven → Generate Sources and Update Folders.
-   Note that this will install Flink libraries in your local Maven repository,
-   located by default at "/home/$USER/.m2/repository/org/apache/flink/".
-   Alternatively, `mvn clean package -DskipTests` also creates the files necessary
-   for the IDE to work but without installing the libraries.
-8. Build the Project (Build → Make Project).
-
-### Code Formatting
-
-We use the [Spotless
-plugin](https://github.com/diffplug/spotless/tree/main/plugin-maven) together
-with [google-java-format](https://github.com/google/google-java-format) to
-format our Java code.
-
-You can configure your IDE to automatically apply formatting on saving with these steps:
-
-1. Download the [google-java-format
-   plugin v1.7.0.6](https://plugins.jetbrains.com/plugin/8527-google-java-format/versions/stable/115957).
-2. Open Settings → Plugins, click on the gear icon and select "Install Plugin from Disk". Navigate to the downloaded zip file and select it.
-3. In the plugin settings, enable the plugin and change the code style to "AOSP" (4-space indents).
-4. Remember to never update this plugin to a later version!
-5. Install the [Save Actions
-   plugin](https://plugins.jetbrains.com/plugin/7642-save-actions).
-6. Enable the plugin, along with "Optimize imports" and "Reformat file".
-7. In the "Save Actions" settings page, set up a "File Path Inclusion" for `.*\.java`. Otherwise, you will get unintended reformatting in other files you edit.
-
-### Checkstyle For Java
-
-IntelliJ supports checkstyle within the IDE using the Checkstyle-IDEA plugin.
-
-1. Install the "Checkstyle-IDEA" plugin from the IntelliJ plugin repository.
-2. Configure the plugin by going to Settings → Tools → Checkstyle.
-3. Set the "Scan Scope" to "Only Java sources (including tests)".
-4. Select _8.14_ in the "Checkstyle Version" dropdown and click apply. **This step is important,
-   don't skip it!**
-5. In the "Configuration File" pane, add a new configuration using the plus icon:
-    1. Set the "Description" to "Flink".
-    2. Select "Use a local Checkstyle file", and point it to
-       `"tools/maven/checkstyle.xml"` within
-       your repository.
-    3. Check the box for "Store relative to project location", and click
-       "Next".
-    4. Configure the "checkstyle.suppressions.file" property value to
-       `"suppressions.xml"`, and click "Next", then "Finish".
-6. Select "Flink" as the only active configuration file, and click "Apply" and
-   "OK".
-7. Checkstyle will now give warnings in the editor for any Checkstyle
-   violations.
-
-Once the plugin is installed you can directly import `"tools/maven/checkstyle.xml"` by going to Settings → Editor → Code Style → Java → Gear Icon next to Scheme dropbox. This will for example automatically adjust the imports layout.
-
-You can scan an entire module by opening the Checkstyle tools window and
-clicking the "Check Module" button. The scan should report no errors.
->>>>>>> 2f4d9d8d
 
 {{< hint info >}}
 存在一些模块没有完全被 CheckStyle 格式化，其中包括 `flink-core`，`flink-optimizer` 和 `flink-runtime`。不过，请确保你在这些模块中添加/修改的代码仍然符合 checkstyle 规则。
@@ -292,7 +208,7 @@
 
 如果你使用 PyCharm 打开了一个项目：
 
-1. 选择 File → Open
+1. 选择 File → Open。
 2. 在克隆的 Flink 仓库中选择 flink-python 文件夹。
 
 <a name="python-checkstyle" />
@@ -305,10 +221,10 @@
 3. 将 "Name" 设置为 "flake8"。
 4. 将 "Description" 设置为 "code style check"。
 5. 将 "Program" 设置为 Python 解释器路径（例如 /usr/bin/python）。
-6. 将 "Arguments" 设置为 "-m flake8 \-\-config=tox.ini"
-7. 将 "Working directory" 设置为 "$ProjectFileDir$"
+6. 将 "Arguments" 设置为 "-m flake8 \-\-config=tox.ini"。
+7. 将 "Working directory" 设置为 "$ProjectFileDir$"。
 
 现在，你可以通过以下操作来检查你的 Python 代码样式：
-"右键单击 flink-python 项目中的任何文件或文件夹 → External Tools → flake8"
+"右键单击 flink-python 项目中的任何文件或文件夹 → External Tools → flake8"。
 
 {{< top >}}