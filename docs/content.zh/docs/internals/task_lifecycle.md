---
title: Task 生命周期
weight: 6
type: docs
aliases:
  - /zh/internals/task_lifecycle.html
---
<!--
Licensed to the Apache Software Foundation (ASF) under one
or more contributor license agreements.  See the NOTICE file
distributed with this work for additional information
regarding copyright ownership.  The ASF licenses this file
to you under the Apache License, Version 2.0 (the
"License"); you may not use this file except in compliance
with the License.  You may obtain a copy of the License at

  http://www.apache.org/licenses/LICENSE-2.0

Unless required by applicable law or agreed to in writing,
software distributed under the License is distributed on an
"AS IS" BASIS, WITHOUT WARRANTIES OR CONDITIONS OF ANY
KIND, either express or implied.  See the License for the
specific language governing permissions and limitations
under the License.
-->

<a name='task-lifecycle'> </a>

# Task 生命周期

<<<<<<< HEAD
Task 是 Flink 的基本执行单元。算子的每个并行实例都在 task 里执行。举个例子，一个并行度为 5 的算子，它的每个实例都由一个单独的 task 来执行。

在 Flink 流式计算引擎里，`StreamTask` 是所有不同 task 子类的基础。本文会深入讲解  `StreamTask` 生命周期的不同阶段，并描述每个阶段的主要方法。

<a name="operator-lifecycle-in-a-nutshell"> </a>

## 算子生命周期简介

因为 task 是算子并行实例的执行实体，所以它的生命周期跟算子的生命周期紧密联系在一起。因此，在深入介绍 `StreamTask` 生命周期之前，先简要介绍一下代表算子生命周期的各个基本方法。这些方法按调用的先后顺序如下所示。考虑到算子可能是用户自定义函数(*UDF*)，在每个算子的下方也展示（以缩进的方式）了 UDF 生命周期里调用的各个方法。如果算子继承了 `AbstractUdfStreamOperator` 的话，这些方法都是可用的，`AbstractUdfStreamOperator` 是所有继承 UDF 算子的基类。
=======
A task in Flink is the basic unit of execution. It is the place where each parallel instance of an
operator is executed. As an example, an operator with a parallelism of *5* will have each of its
instances executed by a separate task.

The `StreamTask` is the base for all different task sub-types in Flink's streaming engine. This
document goes through the different phases in the lifecycle of the `StreamTask` and describes the
main methods representing each of these phases.
>>>>>>> 764f257d


 

        // 初始化阶段
        OPERATOR::setup
            UDF::setRuntimeContext
        OPERATOR::initializeState
        OPERATOR::open
            UDF::open
<<<<<<< HEAD
        
        // 调用处理阶段（通过每条数据或 watermark 来调用）
=======

        // processing phase (called on every element/watermark)
>>>>>>> 764f257d
        OPERATOR::processElement
            UDF::run
        OPERATOR::processWatermark
        
        // checkpointing 阶段（通过每个 checkpoint 异步调用）
        OPERATOR::snapshotState
<<<<<<< HEAD
                
        // 结束阶段
        OPERATOR::close
            UDF::close
        OPERATOR::dispose

简而言之，`setup()` 在算子初始化时被调用，比如 `RuntimeContext` 和指标收集的数据结构。在这之后，算子通过 `initializeState()` 初始化状态，算子的所有初始化工作在 `open()` 方法中执行，比如在继承 `AbstractUdfStreamOperator` 的情况下，初始化用户定义函数。
=======

        // notify the operator about the end of processing records
        OPERATOR::finish

        // termination phase
        OPERATOR::close
            UDF::close
    
In a nutshell, the `setup()` is called to initialize some operator-specific machinery, such as its `RuntimeContext` and 
its metric collection data-structures. After this, the `initializeState()` gives an operator its initial state, and the 
 `open()` method executes any operator-specific initialization, such as opening the user-defined function in the case of 
the `AbstractUdfStreamOperator`. 
>>>>>>> 764f257d

{{< hint info >}}

`initializeState()` 既包含状态的初始化逻辑（比如注册 keyed 状态），又包含从 checkpoint 中恢复原有状态的逻辑。在接下来的篇幅会更详细的介绍这些。
{{< /hint >}}

当所有初始化都完成之后，算子开始处理流入的数据。流入的数据可以分为三种类型：用户数据、watermark 和 checkpoint barriers。每种类型的数据都有单独的方法来处理。用户数据通过 `processElement()` 方法来处理，watermark 通过 `processWatermark()` 来处理，checkpoint barriers 会触发异步执行的 `snapshotState()` 方法来进行 checkpoint。对于每个流入的数据，根据其类型调用上述方法之一。`processElement()`方法也是用户自定义函数逻辑执行的地方，比如用户自定义 `MapFunction` 里的  `map()` 方法。

最后，在正常无失败的情况下（比如，如果流式数据是有限的，并且最后一个数据已经到达），会调用 `close()` 方法结束算子并进行必要的清理工作（比如关闭算子执行期间打开的连接或 I/O 流）。在这之后会调用 `dispose()` 方法来释放算子持有的资源（比如算子数据持有的本地内存）。

<<<<<<< HEAD
在作业失败或手动取消的情况下，会略过中间所有步骤，直接跳到 `dispose()` 方法结束算子。

**Checkpoints:** 算子的 `snapshotState()` 方法是在收到 checkpoint barrier 后异步调用的。Checkpoint 在处理阶段执行，即算子打开之后，结束之前的这个阶段。这个方法的职责是存储算子的当前状态到一个特定的[状态后端]({{< ref "docs/ops/state/state_backends" >}})，当作业失败后恢复执行时会从这个后端恢复状态数据。下面我们简要描述了 Flink 的 checkpoint 机制，如果想了解更多 Flink checkpoint 相关的原理，可以读一读 [数据流容错]({{< ref "docs/learn-flink/fault_tolerance" >}})。
=======
Finally, in the case of a normal, fault-free termination of the operator (*e.g.* if the stream is
finite and its end is reached), the `finish()` method is called to perform any final bookkeeping
action required by the operator's logic (*e.g.* flush any buffered data, or emit data to mark end of
procesing), and the `close()` is called after that to free any resources held by the operator
(*e.g.* open network connections, io streams, or native memory held by the operator's data).

In the case of a termination due to a failure or due to manual cancellation, the execution jumps directly to the `close()`
and skips any intermediate phases between the phase the operator was in when the failure happened and the `close()`.
>>>>>>> 764f257d

<a name="task-lifecycle-1"> </a>

## Task 生命周期

在上文对算子主要阶段的简要介绍之后，本节将详细介绍 task 在集群执行期间是如何调用相关方法的。这里所说的阶段主要包含在 `StreamTask` 类的 `invoke()` 方法里。本文档的剩余部分会分成两个子章节，其中一节描述了 task 在常规没有失败情况下执行的阶段（请参考 [常规执行](#normal-execution)），另外一节描述了 task 取消之后执行的阶段（请参考 [中断执行](#interrupted-execution)），不管是手动取消还是其他原因（比如执行期间遇到异常）导致的取消。

<a name="normal-execution"> </a>

### 常规执行

Task 在没有中断的情况下执行直到最终的步骤如下所示：

<<<<<<< HEAD
	    TASK::setInitialState
	    TASK::invoke
		    create basic utils (config, etc) and load the chain of operators
		    setup-operators
		    task-specific-init
		    initialize-operator-states
	   	    open-operators
		    run
		    close-operators
		    dispose-operators
		    task-specific-cleanup
		    common-cleanup

如上所示，在恢复 task 配置和初始化一些重要的运行时参数之后，task 的下一步是读取 task 级别的初始状态数据。这一步在 `setInitialState()` 方法里完成，在下面两个场景特别重要：

1. 当 Task 从失败中恢复，从最后一次成功的 checkpoint 重启的时候
2. 当 Task 从 [savepoint]({{< ref "docs/ops/state/savepoints" >}}) 里恢复的时候。

如果 task 是第一次执行的话，它的初始状态为空。

在恢复初始状态之后，task 进入到 `invoke()` 方法。在这里，首先调用 `setup()` 方法来初始化本地计算涉及到的每个算子，然后调用本地的 `init()` 方法来做特定 task 的初始化。这里所说的特定 task，取决于 task 的类型 (`SourceTask`，`OneInputStreamTask` 或 `TwoInputStreamTask` 等等)。这一步可能会有所不同，但却是申请 task 范围所需资源的地方。例如，`OneInputStreamTask` ，只有一个上游的 task，会初始化和上游的连接。

在申请到必要的资源之后，不同算子和用户定义函数开始从上面读到的 task 范围状态数据里获取他们各自的状态值。这块工作是在各个算子调用 `initializeState()` 时完成。每个有状态的算子都应该重写该方法，包含状态的初始化逻辑，既适用于作业第一次执行的场景，又适用于 task 从 checkpoint 或 savepoint 中恢复的场景。

现在 task 里的所有算子都已经被初始化了，每个算子里的 `open()`方法也通过 `StreamTask` 的 `openAllOperators()` 方法调用了。这个方法执行所有操作的初始化，比如在定时器服务里注册获取到的定时器。一个 task 可能会执行多个算子，即一个算子消费它之前算子的输出数据流。在这种情况下，`open()` 方法从最后一个算子调用到第一个算子，即最后一个算子的输出刚好也是整个 task 的输出。这样做是为了当第一个算子开始处理 task 的输入数据流时，所有下游算子已经准备接收它的输出数据了。
=======
        TASK::setInitialState
        TASK::invoke
            create basic utils (config, etc) and load the chain of operators
            setup-operators
            task-specific-init
            initialize-operator-states
            open-operators
            run
            finish-operators
            close-operators
            task-specific-cleanup
            common-cleanup

As shown above, after recovering the task configuration and initializing some important runtime parameters, the very 
first step for the task is to retrieve its initial, task-wide state. This is done in the `setInitialState()`, and it is 
particularly important in two cases:

1. when the task is recovering from a failure and restarts from the last successful checkpoint
2. when resuming from a [savepoint]({{< ref "docs/ops/state/savepoints" >}}). 

If it is the first time the task is executed, the initial task state is empty. 

After recovering any initial state, the task goes into its `invoke()` method. There, it first initializes the operators 
involved in the local computation by calling the `setup()` method of each one of them and then performs its task-specific 
initialization by calling the local `init()` method. By task-specific, we mean that depending on the type of the task 
(`SourceTask`, `OneInputStreamTask` or `TwoInputStreamTask`, etc), this step may differ, but in any case, here is where 
the necessary task-wide resources are acquired. As an example, the `OneInputStreamTask`, which represents a task that 
expects to have a single input stream, initializes the connection(s) to the location(s) of the different partitions of 
the input stream that are relevant to the local task.

Having acquired the necessary resources, it is time for the different operators and user-defined functions to acquire 
their individual state from the task-wide state retrieved above. This is done in the `initializeState()` method, which 
calls the `initializeState()` of each individual operator. This method should be overridden by every stateful operator 
and should contain the state initialization logic, both for the first time a job is executed, and also for the case when 
the task recovers from a failure or when using a savepoint.

Now that all operators in the task have been initialized, the `open()` method of each individual operator is called by 
the `openAllOperators()` method of the `StreamTask`. This method performs all the operational initialization, 
such as registering any retrieved timers with the timer service. A single task may be executing multiple operators with one 
consuming the output of its predecessor. In this case, the `open()` method is called from the last operator, *i.e.* the 
one whose output is also the output of the task itself, to the first. This is done so that when the first operator starts 
processing the task's input, all downstream operators are ready to receive its output.
>>>>>>> 764f257d

{{< hint info >}}

task 里多个连续算子的开启时是从后往前依次执行。

{{< /hint >}}

现在 task 可以恢复执行，算子可以开始处理新输入的数据。在这里，特定 task 的 `run()`  方法会被调用。这个方法会一直运行直到没有更多输入数据进来（有限的数据流）或者 task 被取消了（人为的或其他的原因）。这里是特定算法的 `processElement()` 方法和 `processWatermark()` 方法执行的地方。

<<<<<<< HEAD
在运行到完成的情况下，即没有更多的输入数据要处理，从run()方法退出后，task 进入关闭阶段。首先定时器服务停止注册任何新的定时器（比如从正在执行的定时器里注册），清理掉所有还未启动的定时器，并等待当前执行中的定时器运行结束。然后 `closeAllOperators()` 方法通过调用每个算子的 `close()` 方法来优雅的关掉所有参与计算的算子。然后所有缓存的输出数据会刷出去以便下游 task 处理，最终 task 通过调用每个算子的 `dispose()` 方法来尝试清理掉算子持有的所有资源。之前我们提到不同算子开启时，是从后往前依次调用；关闭时刚好相反，从前往后依次调用。
=======
In the case of running till completion, *i.e.* there is no more input data to process, after exiting from the `run()` 
method, the task enters its shutdown process. Initially, the timer service stops registering any new timers (*e.g.* from 
fired timers that are being executed), clears all not-yet-started timers, and awaits the completion of currently 
executing timers. Then the `finishAllOperators()` notifies the operators involved in the computation by
calling the `finish()` method of each operator. Then, any buffered output data is flushed so that they can be processed
by the downstream tasks, and finally the task tries to clear all the resources held by the operators by calling the
`close()` method of each one. When opening the different operators, we mentioned that the order is from the
last to the first. Closing happens in the opposite manner, from first to last.
>>>>>>> 764f257d

{{< hint info >}}

task 里的多个连续算子的关闭是从前往后依次执行。

Consecutive operators in a task are closed from the first to the last.
{{< /hint >}}

<<<<<<< HEAD
最后，当所有算子都已经关闭，所有资源都已被释放时，task 关掉它的定时器服务，进行特定 task 的清理操作，例如清理掉所有内部缓存，然后进行常规的 task 清理操作，包括关闭所有的输出管道，清理所有输出缓存等。

**Checkpoints:** 之前我们看到在执行 `initializeState()` 方法期间，在从异常失败中恢复的情况下，task 和它内部的所有算子函数都从最后一次成功的 checkpoint 数据里获取对应的状态信息。Flink 里的 checkpoint 是根据用户自定义的时间间隔周期执行的，并且在一个与主 task 线程不同的单独线程里执行。这也是我们没有把 checkpoint 过程涵盖在 task 生命周期的主要阶段里的原因。简而言之，Flink 作业的输入数据 source task 会定时插入一种叫 `checkpoint barrier` 的特殊数据，并跟正常数据一起从 source 流入到 sink。source task 在处于运行模式后发送这些  barrier  ，同时会假设 `CheckpointCoordinator` 也在运行。当 task 接收到这样的 barrier 之后，会通过 task 算子里的 `snapshotState()` 方法调度 checkpoint 线程执行具体任务。在 checkpoint 处理期间，task 依然可以接收输入数据，但是数据会被缓存起来，当 checkpoint 执行成功之后才会被处理和发送到下游算子。 

<a name="interrupted-execution"> </a>

### 中断执行

在前面的章节，我们描述的是运行直到完成的 task 生命周期。在任意时间点取消 task 的话，正常的执行过程会被中断，从这个时候开始只会进行以下操作，关闭定时器服务、执行特定 task 的清理、执行所有算子的清理，执行常规 task 的清理。
=======
Finally, when all operators have been closed and all their resources freed, the task shuts down its timer service, 
performs its task-specific cleanup, *e.g.* cleans all its internal buffers, and then performs its generic task clean up 
which consists of closing all its output channels and cleaning any output buffers.

**Checkpoints:** Previously we saw that during `initializeState()`, and in case of recovering from a failure, the task 
and all its operators and functions retrieve the state that was persisted to stable storage during the last successful 
checkpoint before the failure. Checkpoints in Flink are performed periodically based on a user-specified interval, and 
are performed by a different thread than that of the main task thread. That's why they are not included in the main 
phases of the task lifecycle. In a nutshell, special elements called `CheckpointBarriers` are injected periodically by 
the source tasks of a job in the stream of input data, and travel with the actual data from source to sink. A source 
task injects these barriers after it is in running mode, and assuming that the `CheckpointCoordinator` is also running. 
Whenever a task receives such a barrier, it schedules a task to be performed by the checkpoint thread, which calls the 
`snapshotState()` of the operators in the task. Input data can still be received by the task while the checkpoint is 
being performed, but the data is buffered and only processed and emitted downstream after the checkpoint is successfully 
completed.

### Interrupted Execution

In the previous sections we described the lifecycle of a task that runs till completion. In case the task is cancelled 
at any point, then the normal execution is interrupted and the only operations performed from that point on are the timer 
service shutdown, the task-specific cleanup, the closing of the operators, and the general task cleanup, as described
above.
>>>>>>> 764f257d

{{< top >}}<|MERGE_RESOLUTION|>--- conflicted
+++ resolved
@@ -28,8 +28,7 @@
 
 # Task 生命周期
 
-<<<<<<< HEAD
-Task 是 Flink 的基本执行单元。算子的每个并行实例都在 task 里执行。举个例子，一个并行度为 5 的算子，它的每个实例都由一个单独的 task 来执行。
+Task 是 Flink 的基本执行单元。算子的每个并行实例都在 task 里执行。例如，一个并行度为 5 的算子，它的每个实例都由一个单独的 task 来执行。
 
 在 Flink 流式计算引擎里，`StreamTask` 是所有不同 task 子类的基础。本文会深入讲解  `StreamTask` 生命周期的不同阶段，并描述每个阶段的主要方法。
 
@@ -38,15 +37,6 @@
 ## 算子生命周期简介
 
 因为 task 是算子并行实例的执行实体，所以它的生命周期跟算子的生命周期紧密联系在一起。因此，在深入介绍 `StreamTask` 生命周期之前，先简要介绍一下代表算子生命周期的各个基本方法。这些方法按调用的先后顺序如下所示。考虑到算子可能是用户自定义函数(*UDF*)，在每个算子的下方也展示（以缩进的方式）了 UDF 生命周期里调用的各个方法。如果算子继承了 `AbstractUdfStreamOperator` 的话，这些方法都是可用的，`AbstractUdfStreamOperator` 是所有继承 UDF 算子的基类。
-=======
-A task in Flink is the basic unit of execution. It is the place where each parallel instance of an
-operator is executed. As an example, an operator with a parallelism of *5* will have each of its
-instances executed by a separate task.
-
-The `StreamTask` is the base for all different task sub-types in Flink's streaming engine. This
-document goes through the different phases in the lifecycle of the `StreamTask` and describes the
-main methods representing each of these phases.
->>>>>>> 764f257d
 
 
  
@@ -57,41 +47,23 @@
         OPERATOR::initializeState
         OPERATOR::open
             UDF::open
-<<<<<<< HEAD
         
         // 调用处理阶段（通过每条数据或 watermark 来调用）
-=======
-
-        // processing phase (called on every element/watermark)
->>>>>>> 764f257d
         OPERATOR::processElement
             UDF::run
         OPERATOR::processWatermark
         
         // checkpointing 阶段（通过每个 checkpoint 异步调用）
         OPERATOR::snapshotState
-<<<<<<< HEAD
+        
+        // 通知 operator 处理记录的过程结束
+        OPERATOR::finish
                 
         // 结束阶段
         OPERATOR::close
             UDF::close
-        OPERATOR::dispose
 
 简而言之，`setup()` 在算子初始化时被调用，比如 `RuntimeContext` 和指标收集的数据结构。在这之后，算子通过 `initializeState()` 初始化状态，算子的所有初始化工作在 `open()` 方法中执行，比如在继承 `AbstractUdfStreamOperator` 的情况下，初始化用户定义函数。
-=======
-
-        // notify the operator about the end of processing records
-        OPERATOR::finish
-
-        // termination phase
-        OPERATOR::close
-            UDF::close
-    
-In a nutshell, the `setup()` is called to initialize some operator-specific machinery, such as its `RuntimeContext` and 
-its metric collection data-structures. After this, the `initializeState()` gives an operator its initial state, and the 
- `open()` method executes any operator-specific initialization, such as opening the user-defined function in the case of 
-the `AbstractUdfStreamOperator`. 
->>>>>>> 764f257d
 
 {{< hint info >}}
 
@@ -100,22 +72,11 @@
 
 当所有初始化都完成之后，算子开始处理流入的数据。流入的数据可以分为三种类型：用户数据、watermark 和 checkpoint barriers。每种类型的数据都有单独的方法来处理。用户数据通过 `processElement()` 方法来处理，watermark 通过 `processWatermark()` 来处理，checkpoint barriers 会触发异步执行的 `snapshotState()` 方法来进行 checkpoint。对于每个流入的数据，根据其类型调用上述方法之一。`processElement()`方法也是用户自定义函数逻辑执行的地方，比如用户自定义 `MapFunction` 里的  `map()` 方法。
 
-最后，在正常无失败的情况下（比如，如果流式数据是有限的，并且最后一个数据已经到达），会调用 `close()` 方法结束算子并进行必要的清理工作（比如关闭算子执行期间打开的连接或 I/O 流）。在这之后会调用 `dispose()` 方法来释放算子持有的资源（比如算子数据持有的本地内存）。
+最后，在正常无失败的情况下（比如，如果流式数据是有限的，并且最后一个数据已经到达），会调用 `finish()` 方法结束算子并进行必要的清理工作（比如刷新所有缓冲数据，或发送处理结束的标记数据）。在这之后会调用 `close()` 方法来释放算子持有的资源（比如算子数据持有的本地内存）。
 
-<<<<<<< HEAD
-在作业失败或手动取消的情况下，会略过中间所有步骤，直接跳到 `dispose()` 方法结束算子。
+在作业失败或手动取消的情况下，会略过中间所有步骤，直接跳到 `close()` 方法结束算子。
 
 **Checkpoints:** 算子的 `snapshotState()` 方法是在收到 checkpoint barrier 后异步调用的。Checkpoint 在处理阶段执行，即算子打开之后，结束之前的这个阶段。这个方法的职责是存储算子的当前状态到一个特定的[状态后端]({{< ref "docs/ops/state/state_backends" >}})，当作业失败后恢复执行时会从这个后端恢复状态数据。下面我们简要描述了 Flink 的 checkpoint 机制，如果想了解更多 Flink checkpoint 相关的原理，可以读一读 [数据流容错]({{< ref "docs/learn-flink/fault_tolerance" >}})。
-=======
-Finally, in the case of a normal, fault-free termination of the operator (*e.g.* if the stream is
-finite and its end is reached), the `finish()` method is called to perform any final bookkeeping
-action required by the operator's logic (*e.g.* flush any buffered data, or emit data to mark end of
-procesing), and the `close()` is called after that to free any resources held by the operator
-(*e.g.* open network connections, io streams, or native memory held by the operator's data).
-
-In the case of a termination due to a failure or due to manual cancellation, the execution jumps directly to the `close()`
-and skips any intermediate phases between the phase the operator was in when the failure happened and the `close()`.
->>>>>>> 764f257d
 
 <a name="task-lifecycle-1"> </a>
 
@@ -129,7 +90,6 @@
 
 Task 在没有中断的情况下执行直到最终的步骤如下所示：
 
-<<<<<<< HEAD
 	    TASK::setInitialState
 	    TASK::invoke
 		    create basic utils (config, etc) and load the chain of operators
@@ -138,8 +98,8 @@
 		    initialize-operator-states
 	   	    open-operators
 		    run
+		    finish-operators
 		    close-operators
-		    dispose-operators
 		    task-specific-cleanup
 		    common-cleanup
 
@@ -155,50 +115,6 @@
 在申请到必要的资源之后，不同算子和用户定义函数开始从上面读到的 task 范围状态数据里获取他们各自的状态值。这块工作是在各个算子调用 `initializeState()` 时完成。每个有状态的算子都应该重写该方法，包含状态的初始化逻辑，既适用于作业第一次执行的场景，又适用于 task 从 checkpoint 或 savepoint 中恢复的场景。
 
 现在 task 里的所有算子都已经被初始化了，每个算子里的 `open()`方法也通过 `StreamTask` 的 `openAllOperators()` 方法调用了。这个方法执行所有操作的初始化，比如在定时器服务里注册获取到的定时器。一个 task 可能会执行多个算子，即一个算子消费它之前算子的输出数据流。在这种情况下，`open()` 方法从最后一个算子调用到第一个算子，即最后一个算子的输出刚好也是整个 task 的输出。这样做是为了当第一个算子开始处理 task 的输入数据流时，所有下游算子已经准备接收它的输出数据了。
-=======
-        TASK::setInitialState
-        TASK::invoke
-            create basic utils (config, etc) and load the chain of operators
-            setup-operators
-            task-specific-init
-            initialize-operator-states
-            open-operators
-            run
-            finish-operators
-            close-operators
-            task-specific-cleanup
-            common-cleanup
-
-As shown above, after recovering the task configuration and initializing some important runtime parameters, the very 
-first step for the task is to retrieve its initial, task-wide state. This is done in the `setInitialState()`, and it is 
-particularly important in two cases:
-
-1. when the task is recovering from a failure and restarts from the last successful checkpoint
-2. when resuming from a [savepoint]({{< ref "docs/ops/state/savepoints" >}}). 
-
-If it is the first time the task is executed, the initial task state is empty. 
-
-After recovering any initial state, the task goes into its `invoke()` method. There, it first initializes the operators 
-involved in the local computation by calling the `setup()` method of each one of them and then performs its task-specific 
-initialization by calling the local `init()` method. By task-specific, we mean that depending on the type of the task 
-(`SourceTask`, `OneInputStreamTask` or `TwoInputStreamTask`, etc), this step may differ, but in any case, here is where 
-the necessary task-wide resources are acquired. As an example, the `OneInputStreamTask`, which represents a task that 
-expects to have a single input stream, initializes the connection(s) to the location(s) of the different partitions of 
-the input stream that are relevant to the local task.
-
-Having acquired the necessary resources, it is time for the different operators and user-defined functions to acquire 
-their individual state from the task-wide state retrieved above. This is done in the `initializeState()` method, which 
-calls the `initializeState()` of each individual operator. This method should be overridden by every stateful operator 
-and should contain the state initialization logic, both for the first time a job is executed, and also for the case when 
-the task recovers from a failure or when using a savepoint.
-
-Now that all operators in the task have been initialized, the `open()` method of each individual operator is called by 
-the `openAllOperators()` method of the `StreamTask`. This method performs all the operational initialization, 
-such as registering any retrieved timers with the timer service. A single task may be executing multiple operators with one 
-consuming the output of its predecessor. In this case, the `open()` method is called from the last operator, *i.e.* the 
-one whose output is also the output of the task itself, to the first. This is done so that when the first operator starts 
-processing the task's input, all downstream operators are ready to receive its output.
->>>>>>> 764f257d
 
 {{< hint info >}}
 
@@ -208,18 +124,7 @@
 
 现在 task 可以恢复执行，算子可以开始处理新输入的数据。在这里，特定 task 的 `run()`  方法会被调用。这个方法会一直运行直到没有更多输入数据进来（有限的数据流）或者 task 被取消了（人为的或其他的原因）。这里是特定算法的 `processElement()` 方法和 `processWatermark()` 方法执行的地方。
 
-<<<<<<< HEAD
-在运行到完成的情况下，即没有更多的输入数据要处理，从run()方法退出后，task 进入关闭阶段。首先定时器服务停止注册任何新的定时器（比如从正在执行的定时器里注册），清理掉所有还未启动的定时器，并等待当前执行中的定时器运行结束。然后 `closeAllOperators()` 方法通过调用每个算子的 `close()` 方法来优雅的关掉所有参与计算的算子。然后所有缓存的输出数据会刷出去以便下游 task 处理，最终 task 通过调用每个算子的 `dispose()` 方法来尝试清理掉算子持有的所有资源。之前我们提到不同算子开启时，是从后往前依次调用；关闭时刚好相反，从前往后依次调用。
-=======
-In the case of running till completion, *i.e.* there is no more input data to process, after exiting from the `run()` 
-method, the task enters its shutdown process. Initially, the timer service stops registering any new timers (*e.g.* from 
-fired timers that are being executed), clears all not-yet-started timers, and awaits the completion of currently 
-executing timers. Then the `finishAllOperators()` notifies the operators involved in the computation by
-calling the `finish()` method of each operator. Then, any buffered output data is flushed so that they can be processed
-by the downstream tasks, and finally the task tries to clear all the resources held by the operators by calling the
-`close()` method of each one. When opening the different operators, we mentioned that the order is from the
-last to the first. Closing happens in the opposite manner, from first to last.
->>>>>>> 764f257d
+在运行到完成的情况下，即没有更多的输入数据要处理，从run()方法退出后，task 进入关闭阶段。首先定时器服务停止注册任何新的定时器（比如从正在执行的定时器里注册），清理掉所有还未启动的定时器，并等待当前执行中的定时器运行结束。然后 `finishAllOperators()` 方法通过调用每个算子的 `finish()` 方法来通知所有参与计算的算子。然后所有缓存的输出数据会刷出去以便下游 task 处理，最终 task 通过调用每个算子的 `close()` 方法来尝试清理掉算子持有的所有资源。之前我们提到不同算子开启时，是从后往前依次调用；关闭时刚好相反，从前往后依次调用。
 
 {{< hint info >}}
 
@@ -228,7 +133,6 @@
 Consecutive operators in a task are closed from the first to the last.
 {{< /hint >}}
 
-<<<<<<< HEAD
 最后，当所有算子都已经关闭，所有资源都已被释放时，task 关掉它的定时器服务，进行特定 task 的清理操作，例如清理掉所有内部缓存，然后进行常规的 task 清理操作，包括关闭所有的输出管道，清理所有输出缓存等。
 
 **Checkpoints:** 之前我们看到在执行 `initializeState()` 方法期间，在从异常失败中恢复的情况下，task 和它内部的所有算子函数都从最后一次成功的 checkpoint 数据里获取对应的状态信息。Flink 里的 checkpoint 是根据用户自定义的时间间隔周期执行的，并且在一个与主 task 线程不同的单独线程里执行。这也是我们没有把 checkpoint 过程涵盖在 task 生命周期的主要阶段里的原因。简而言之，Flink 作业的输入数据 source task 会定时插入一种叫 `checkpoint barrier` 的特殊数据，并跟正常数据一起从 source 流入到 sink。source task 在处于运行模式后发送这些  barrier  ，同时会假设 `CheckpointCoordinator` 也在运行。当 task 接收到这样的 barrier 之后，会通过 task 算子里的 `snapshotState()` 方法调度 checkpoint 线程执行具体任务。在 checkpoint 处理期间，task 依然可以接收输入数据，但是数据会被缓存起来，当 checkpoint 执行成功之后才会被处理和发送到下游算子。 
@@ -237,30 +141,6 @@
 
 ### 中断执行
 
-在前面的章节，我们描述的是运行直到完成的 task 生命周期。在任意时间点取消 task 的话，正常的执行过程会被中断，从这个时候开始只会进行以下操作，关闭定时器服务、执行特定 task 的清理、执行所有算子的清理，执行常规 task 的清理。
-=======
-Finally, when all operators have been closed and all their resources freed, the task shuts down its timer service, 
-performs its task-specific cleanup, *e.g.* cleans all its internal buffers, and then performs its generic task clean up 
-which consists of closing all its output channels and cleaning any output buffers.
-
-**Checkpoints:** Previously we saw that during `initializeState()`, and in case of recovering from a failure, the task 
-and all its operators and functions retrieve the state that was persisted to stable storage during the last successful 
-checkpoint before the failure. Checkpoints in Flink are performed periodically based on a user-specified interval, and 
-are performed by a different thread than that of the main task thread. That's why they are not included in the main 
-phases of the task lifecycle. In a nutshell, special elements called `CheckpointBarriers` are injected periodically by 
-the source tasks of a job in the stream of input data, and travel with the actual data from source to sink. A source 
-task injects these barriers after it is in running mode, and assuming that the `CheckpointCoordinator` is also running. 
-Whenever a task receives such a barrier, it schedules a task to be performed by the checkpoint thread, which calls the 
-`snapshotState()` of the operators in the task. Input data can still be received by the task while the checkpoint is 
-being performed, but the data is buffered and only processed and emitted downstream after the checkpoint is successfully 
-completed.
-
-### Interrupted Execution
-
-In the previous sections we described the lifecycle of a task that runs till completion. In case the task is cancelled 
-at any point, then the normal execution is interrupted and the only operations performed from that point on are the timer 
-service shutdown, the task-specific cleanup, the closing of the operators, and the general task cleanup, as described
-above.
->>>>>>> 764f257d
+在前面的章节，我们描述的是运行直到完成的 task 生命周期。在任意时间点取消 task 的话，正常的执行过程会被中断，从这个时候开始只会进行以下操作，关闭定时器服务、执行特定 task 的清理、执行所有算子的关闭，执行常规 task 的清理。
 
 {{< top >}}