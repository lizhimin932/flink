--- conflicted
+++ resolved
@@ -85,11 +85,8 @@
 		<module>flink-yarn-tests</module>
 		<module>flink-fs-tests</module>
 		<module>flink-docs</module>
-<<<<<<< HEAD
 		<module>flink-benchmark</module>
-=======
 		<module>flink-python</module>
->>>>>>> cf911b34
 	</modules>
 
 	<properties>
