--- conflicted
+++ resolved
@@ -612,7 +612,32 @@
       "Hello world255")
     assertEquals(expected.sorted, StreamITCase.testResults.sorted)
   }
-<<<<<<< HEAD
+
+  @Test
+  def testUDTFWithLongVarargs(): Unit = {
+    val env = StreamExecutionEnvironment.getExecutionEnvironment
+    val tEnv = TableEnvironment.getTableEnvironment(env)
+    StreamITCase.clear
+
+    tEnv.registerFunction("udtf", new JavaUserDefinedTableFunctions.JavaTableFunc1)
+
+    val parameters = (0 until 300).map(_ => "c").mkString(",")
+    val sqlQuery = s"SELECT T1.a, T2.x FROM T1 " +
+      s"JOIN LATERAL TABLE(udtf($parameters)) as T2(x) ON TRUE"
+
+    val t1 = StreamTestData.getSmall3TupleDataStream(env).toTable(tEnv).as('a, 'b, 'c)
+    tEnv.registerTable("T1", t1)
+
+    val result = tEnv.sqlQuery(sqlQuery).toAppendStream[Row]
+    result.addSink(new StreamITCase.StringSink[Row])
+    env.execute()
+
+    val expected = List(
+      "1,600",
+      "2,1500",
+      "3,3300")
+    assertEquals(expected.sorted, StreamITCase.testResults.sorted)
+  }
 }
 
 object SqlITCase {
@@ -633,32 +658,4 @@
     }
   }
 
-=======
-
-  @Test
-  def testUDTFWithLongVarargs(): Unit = {
-    val env = StreamExecutionEnvironment.getExecutionEnvironment
-    val tEnv = TableEnvironment.getTableEnvironment(env)
-    StreamITCase.clear
-
-    tEnv.registerFunction("udtf", new JavaUserDefinedTableFunctions.JavaTableFunc1)
-
-    val parameters = (0 until 300).map(_ => "c").mkString(",")
-    val sqlQuery = s"SELECT T1.a, T2.x FROM T1 " +
-      s"JOIN LATERAL TABLE(udtf($parameters)) as T2(x) ON TRUE"
-
-    val t1 = StreamTestData.getSmall3TupleDataStream(env).toTable(tEnv).as('a, 'b, 'c)
-    tEnv.registerTable("T1", t1)
-
-    val result = tEnv.sqlQuery(sqlQuery).toAppendStream[Row]
-    result.addSink(new StreamITCase.StringSink[Row])
-    env.execute()
-
-    val expected = List(
-      "1,600",
-      "2,1500",
-      "3,3300")
-    assertEquals(expected.sorted, StreamITCase.testResults.sorted)
-  }
->>>>>>> d8c99547
 }