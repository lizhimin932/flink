/*
 * Licensed to the Apache Software Foundation (ASF) under one
 * or more contributor license agreements.  See the NOTICE file
 * distributed with this work for additional information
 * regarding copyright ownership.  The ASF licenses this file
 * to you under the Apache License, Version 2.0 (the
 * "License"); you may not use this file except in compliance
 * with the License.  You may obtain a copy of the License at
 *
 *     http://www.apache.org/licenses/LICENSE-2.0
 *
 * Unless required by applicable law or agreed to in writing, software
 * distributed under the License is distributed on an "AS IS" BASIS,
 * WITHOUT WARRANTIES OR CONDITIONS OF ANY KIND, either express or implied.
 * See the License for the specific language governing permissions and
 * limitations under the License.
 */
package org.apache.flink.table.runtime.functions

import scala.annotation.varargs
import java.math.{BigDecimal => JBigDecimal}
import java.lang.StringBuilder

<<<<<<< HEAD
import org.apache.commons.codec.binary.Hex
=======
import org.apache.commons.codec.binary.Base64
>>>>>>> 7be07871

/**
  * Built-in scalar runtime functions.
  */
class ScalarFunctions {}

object ScalarFunctions {

  def power(a: Double, b: JBigDecimal): Double = {
    Math.pow(a, b.doubleValue())
  }

  /**
    * Returns the string that results from concatenating the arguments.
    * Returns NULL if any argument is NULL.
    */
  @varargs
  def concat(args: String*): String = {
    val sb = new StringBuilder
    var i = 0
    while (i < args.length) {
      if (args(i) == null) {
        return null
      }
      sb.append(args(i))
      i += 1
    }
    sb.toString
  }

  /**
    * Returns the string that results from concatenating the arguments and separator.
    * Returns NULL If the separator is NULL.
    *
    * Note: CONCAT_WS() does not skip empty strings. However, it does skip any NULL values after
    * the separator argument.
    *
    **/
  @varargs
  def concat_ws(separator: String, args: String*): String = {
    if (null == separator) {
      return null
    }

    val sb = new StringBuilder

    var i = 0

    var hasValueAppended = false

    while (i < args.length) {
      if (null != args(i)) {
        if (hasValueAppended) {
          sb.append(separator)
        }
        sb.append(args(i))
        hasValueAppended = true
      }
      i = i + 1
    }
    sb.toString
  }

  /**
    * Returns the natural logarithm of "x".
    */
  def log(x: Double): Double = {
    if (x <= 0.0) {
      throw new IllegalArgumentException(s"x of 'log(x)' must be > 0, but x = $x")
    } else {
      Math.log(x)
    }
  }

  /**
    * Returns the logarithm of "x" with base "base".
    */
  def log(base: Double, x: Double): Double = {
    if (x <= 0.0) {
      throw new IllegalArgumentException(s"x of 'log(base, x)' must be > 0, but x = $x")
    }
    if (base <= 1.0) {
      throw new IllegalArgumentException(s"base of 'log(base, x)' must be > 1, but base = $base")
    } else {
      Math.log(x) / Math.log(base)
    }
  }

  /**
    * Returns the logarithm of "x" with base 2.
    */
  def log2(x: Double): Double = {
    if (x <= 0.0) {
      throw new IllegalArgumentException(s"x of 'log2(x)' must be > 0, but x = $x")
    } else {
      Math.log(x) / Math.log(2)
    }
  }

  /**
    * Returns the string str left-padded with the string pad to a length of len characters.
    * If str is longer than len, the return value is shortened to len characters.
    */
  def lpad(base: String, len: Integer, pad: String): String = {
    if (len < 0) {
      return null
    } else if (len == 0) {
      return ""
    }

    val data = new Array[Char](len)
    val baseChars = base.toCharArray
    val padChars = pad.toCharArray

    // The length of the padding needed
    val pos = Math.max(len - base.length, 0)

    // Copy the padding
    var i = 0
    while (i < pos) {
      var j = 0
      while (j < pad.length && j < pos - i) {
        data(i + j) = padChars(j)
        j += 1
      }
      i += pad.length
    }

    // Copy the base
    i = 0
    while (pos + i < len && i < base.length) {
      data(pos + i) = baseChars(i)
      i += 1
    }

    new String(data)
  }

  /**
    * Returns the string str right-padded with the string pad to a length of len characters.
    * If str is longer than len, the return value is shortened to len characters.
    */
  def rpad(base: String, len: Integer, pad: String): String = {
    if (len < 0) {
      return null
    } else if (len == 0) {
      return ""
    }

    val data = new Array[Char](len)
    val baseChars = base.toCharArray
    val padChars = pad.toCharArray

    var pos = 0

    // Copy the base
    while (pos < base.length && pos < len) {
      data(pos) = baseChars(pos)
      pos += 1
    }

    // Copy the padding
    while (pos < len) {
      var i = 0
      while (i < pad.length && i < len - pos) {
        data(pos + i) = padChars(i)
        i += 1
      }
      pos += pad.length
    }

    new String(data)
  }

  /**
<<<<<<< HEAD
    * Returns the string str that is encoded as hex string of x.
    */
  def hex(x: String): String = Hex.encodeHexString(x.getBytes)
=======
    * Returns the base string decoded with base64.
    */
  def fromBase64(str: String): String = new String(Base64.decodeBase64(str))

>>>>>>> 7be07871
}<|MERGE_RESOLUTION|>--- conflicted
+++ resolved
@@ -21,11 +21,8 @@
 import java.math.{BigDecimal => JBigDecimal}
 import java.lang.StringBuilder
 
-<<<<<<< HEAD
 import org.apache.commons.codec.binary.Hex
-=======
 import org.apache.commons.codec.binary.Base64
->>>>>>> 7be07871
 
 /**
   * Built-in scalar runtime functions.
@@ -201,14 +198,12 @@
   }
 
   /**
-<<<<<<< HEAD
     * Returns the string str that is encoded as hex string of x.
     */
   def hex(x: String): String = Hex.encodeHexString(x.getBytes)
-=======
+
+  /**
     * Returns the base string decoded with base64.
     */
   def fromBase64(str: String): String = new String(Base64.decodeBase64(str))
-
->>>>>>> 7be07871
 }