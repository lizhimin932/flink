/*
 * Licensed to the Apache Software Foundation (ASF) under one
 * or more contributor license agreements.  See the NOTICE file
 * distributed with this work for additional information
 * regarding copyright ownership.  The ASF licenses this file
 * to you under the Apache License, Version 2.0 (the
 * "License"); you may not use this file except in compliance
 * with the License.  You may obtain a copy of the License at
 *
 *     http://www.apache.org/licenses/LICENSE-2.0
 *
 * Unless required by applicable law or agreed to in writing, software
 * distributed under the License is distributed on an "AS IS" BASIS,
 * WITHOUT WARRANTIES OR CONDITIONS OF ANY KIND, either express or implied.
 * See the License for the specific language governing permissions and
 * limitations under the License.
 */
package org.apache.flink.table.runtime.functions

import scala.annotation.varargs
import java.math.{BigDecimal => JBigDecimal}
import java.lang.StringBuilder

import org.apache.commons.codec.binary.Hex
import org.apache.commons.codec.binary.Base64

/**
  * Built-in scalar runtime functions.
  *
  * NOTE: Before you add functions here, check if Calcite provides it in
  * [[org.apache.calcite.runtime.SqlFunctions]]. Furthermore, make sure to implement the function
  * efficiently. Sometimes it makes sense to create a
  * [[org.apache.flink.table.codegen.calls.CallGenerator]] instead to avoid massive object
  * creation and reuse instances.
  */
class ScalarFunctions {}

object ScalarFunctions {

  def power(a: Double, b: JBigDecimal): Double = {
    Math.pow(a, b.doubleValue())
  }

  /**
    * Returns the string that results from concatenating the arguments.
    * Returns NULL if any argument is NULL.
    */
  @varargs
  def concat(args: String*): String = {
    val sb = new StringBuilder
    var i = 0
    while (i < args.length) {
      if (args(i) == null) {
        return null
      }
      sb.append(args(i))
      i += 1
    }
    sb.toString
  }

  /**
    * Returns the string that results from concatenating the arguments and separator.
    * Returns NULL If the separator is NULL.
    *
    * Note: CONCAT_WS() does not skip empty strings. However, it does skip any NULL values after
    * the separator argument.
    *
    **/
  @varargs
  def concat_ws(separator: String, args: String*): String = {
    if (null == separator) {
      return null
    }

    val sb = new StringBuilder

    var i = 0

    var hasValueAppended = false

    while (i < args.length) {
      if (null != args(i)) {
        if (hasValueAppended) {
          sb.append(separator)
        }
        sb.append(args(i))
        hasValueAppended = true
      }
      i = i + 1
    }
    sb.toString
  }

  /**
    * Returns the natural logarithm of "x".
    */
  def log(x: Double): Double = {
    if (x <= 0.0) {
      throw new IllegalArgumentException(s"x of 'log(x)' must be > 0, but x = $x")
    } else {
      Math.log(x)
    }
  }

  /**
    * Returns the logarithm of "x" with base "base".
    */
  def log(base: Double, x: Double): Double = {
    if (x <= 0.0) {
      throw new IllegalArgumentException(s"x of 'log(base, x)' must be > 0, but x = $x")
    }
    if (base <= 1.0) {
      throw new IllegalArgumentException(s"base of 'log(base, x)' must be > 1, but base = $base")
    } else {
      Math.log(x) / Math.log(base)
    }
  }

  /**
    * Returns the logarithm of "x" with base 2.
    */
  def log2(x: Double): Double = {
    if (x <= 0.0) {
      throw new IllegalArgumentException(s"x of 'log2(x)' must be > 0, but x = $x")
    } else {
      Math.log(x) / Math.log(2)
    }
  }

  /**
    * Returns the string str left-padded with the string pad to a length of len characters.
    * If str is longer than len, the return value is shortened to len characters.
    */
  def lpad(base: String, len: Integer, pad: String): String = {
    if (len < 0) {
      return null
    } else if (len == 0) {
      return ""
    }

    val data = new Array[Char](len)
    val baseChars = base.toCharArray
    val padChars = pad.toCharArray

    // The length of the padding needed
    val pos = Math.max(len - base.length, 0)

    // Copy the padding
    var i = 0
    while (i < pos) {
      var j = 0
      while (j < pad.length && j < pos - i) {
        data(i + j) = padChars(j)
        j += 1
      }
      i += pad.length
    }

    // Copy the base
    i = 0
    while (pos + i < len && i < base.length) {
      data(pos + i) = baseChars(i)
      i += 1
    }

    new String(data)
  }

  /**
    * Returns the string str right-padded with the string pad to a length of len characters.
    * If str is longer than len, the return value is shortened to len characters.
    */
  def rpad(base: String, len: Integer, pad: String): String = {
    if (len < 0) {
      return null
    } else if (len == 0) {
      return ""
    }

    val data = new Array[Char](len)
    val baseChars = base.toCharArray
    val padChars = pad.toCharArray

    var pos = 0

    // Copy the base
    while (pos < base.length && pos < len) {
      data(pos) = baseChars(pos)
      pos += 1
    }

    // Copy the padding
    while (pos < len) {
      var i = 0
      while (i < pad.length && i < len - pos) {
        data(pos + i) = padChars(i)
        i += 1
      }
      pos += pad.length
    }

    new String(data)
  }

  /**
    * Returns the string str that is encoded as hex string of x.
    */
  def hex(x: String): String = Hex.encodeHexString(x.getBytes)

  /**
    * Returns the base string decoded with base64.
    */
  def fromBase64(str: String): String = new String(Base64.decodeBase64(str))
<<<<<<< HEAD
=======

  /**
    * Returns the base64-encoded result of the input string.
    */
  def toBase64(base: String): String = Base64.encodeBase64String(base.getBytes())

>>>>>>> ce96c409
}<|MERGE_RESOLUTION|>--- conflicted
+++ resolved
@@ -212,13 +212,9 @@
     * Returns the base string decoded with base64.
     */
   def fromBase64(str: String): String = new String(Base64.decodeBase64(str))
-<<<<<<< HEAD
-=======
 
   /**
     * Returns the base64-encoded result of the input string.
     */
   def toBase64(base: String): String = Base64.encodeBase64String(base.getBytes())
-
->>>>>>> ce96c409
 }