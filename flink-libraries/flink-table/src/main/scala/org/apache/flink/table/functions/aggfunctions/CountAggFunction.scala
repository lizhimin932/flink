/*
 * Licensed to the Apache Software Foundation (ASF) under one
 * or more contributor license agreements.  See the NOTICE file
 * distributed with this work for additional information
 * regarding copyright ownership.  The ASF licenses this file
 * to you under the Apache License, Version 2.0 (the
 * "License"); you may not use this file except in compliance
 * with the License.  You may obtain a copy of the License at
 *
 *     http://www.apache.org/licenses/LICENSE-2.0
 *
 * Unless required by applicable law or agreed to in writing, software
 * distributed under the License is distributed on an "AS IS" BASIS,
 * WITHOUT WARRANTIES OR CONDITIONS OF ANY KIND, either express or implied.
 * See the License for the specific language governing permissions and
 * limitations under the License.
 */
package org.apache.flink.table.functions.aggfunctions

import java.util.{List => JList}

import org.apache.flink.api.common.typeinfo.{BasicTypeInfo, TypeInformation}
import org.apache.flink.api.java.tuple.{Tuple1 => JTuple1}
import org.apache.flink.api.java.typeutils.TupleTypeInfo
import org.apache.flink.table.functions.{Accumulator, AggregateFunction}

/** The initial accumulator for count aggregate function */
class CountAccumulator extends JTuple1[Long] with Accumulator {
  f0 = 0L //count
}

/**
  * built-in count aggregate function
  */
class CountAggFunction extends AggregateFunction[Long] {

<<<<<<< HEAD
  /** The initial accumulator for count aggregate function */
  class CountAccumulator extends JTuple1[Long] with Accumulator {
    f0 = 0 //count
    
    override def reset(){
      f0 = 0
    }
  }

   def accumulate(accumulator: Accumulator, value: Any): Unit = {
=======
  override def accumulate(accumulator: Accumulator, value: Any): Unit = {
>>>>>>> cb9e409b
    if (value != null) {
      accumulator.asInstanceOf[CountAccumulator].f0 += 1L
    }
  }

  override def getValue(accumulator: Accumulator): Long = {
    accumulator.asInstanceOf[CountAccumulator].f0
  }

  override def merge(accumulators: JList[Accumulator]): Accumulator = {
    val ret = accumulators.get(0).asInstanceOf[CountAccumulator]
    var i: Int = 1
    while (i < accumulators.size()) {
      ret.f0 += accumulators.get(i).asInstanceOf[CountAccumulator].f0
      i += 1
    }
    ret
  }

  override def createAccumulator(): Accumulator = {
    new CountAccumulator
  }

  override def getAccumulatorType(): TypeInformation[_] = {
    new TupleTypeInfo((new CountAccumulator).getClass, BasicTypeInfo.LONG_TYPE_INFO)
  }
}<|MERGE_RESOLUTION|>--- conflicted
+++ resolved
@@ -34,20 +34,7 @@
   */
 class CountAggFunction extends AggregateFunction[Long] {
 
-<<<<<<< HEAD
-  /** The initial accumulator for count aggregate function */
-  class CountAccumulator extends JTuple1[Long] with Accumulator {
-    f0 = 0 //count
-    
-    override def reset(){
-      f0 = 0
-    }
-  }
-
-   def accumulate(accumulator: Accumulator, value: Any): Unit = {
-=======
   override def accumulate(accumulator: Accumulator, value: Any): Unit = {
->>>>>>> cb9e409b
     if (value != null) {
       accumulator.asInstanceOf[CountAccumulator].f0 += 1L
     }
