--- conflicted
+++ resolved
@@ -73,6 +73,7 @@
 import org.apache.flink.streaming.api.functions.ProcessFunction
 import org.apache.calcite.sql.`type`.SqlTypeName
 import java.util.List
+import org.apache.flink.table.functions.AggregateFunction
 
 object AggregateUtil {
 
@@ -116,55 +117,11 @@
         aggregationStateType)
     }
   }
-  
-  private[flink] def CreateBoundedProcessingOverWindowFunction(
-      namedAggregates: Seq[CalcitePair[AggregateCall, String]],
-<<<<<<< HEAD
-    inputType: RelDataType): WindowFunction[Row, Row, Tuple, GlobalWindow] = {
-=======
-    inputType: RelDataType): BoundedProcessingOverWindowFunction[GlobalWindow] = {
->>>>>>> 4d89272f
-    
-    val (aggFields, aggregates) =
-      transformToAggregateFunctions(
-        namedAggregates.map(_.getKey),
-        inputType,
-        needRetraction = false)
-
-    val aggregationStateType: RowTypeInfo =
-      createDataSetAggregateBufferDataType(Array(), aggregates, inputType)
-    
-    new BoundedProcessingOverWindowFunction[GlobalWindow](
-      aggregates,
-      aggFields,
-      inputType.getFieldCount)
-      
-  }
-  
-    private[flink] def CreateBoundedProcessingOverGlobalWindowFunction(
-      namedAggregates: Seq[CalcitePair[AggregateCall, String]],
-    inputType: RelDataType): AllWindowFunction[Row,Row,GlobalWindow] = {
-
-    val (aggFields, aggregates) =
-      transformToAggregateFunctions(
-        namedAggregates.map(_.getKey),
-        inputType,
-        needRetraction = false)
-
-    val aggregationStateType: RowTypeInfo =
-      createDataSetAggregateBufferDataType(Array(), aggregates, inputType)
-
-    new BoundedProcessingOverAllWindowFunction[GlobalWindow](
-      aggregates,
-      aggFields,
-      inputType.getFieldCount)
-
-  }
-  
+ 
   def getLowerBoundary(
       constants: ImmutableList[RexLiteral],
       lowerBound: RexWindowBound,
-      input: RelNode):Int = {
+      input: RelNode): Int = {
     val ref: RexInputRef = lowerBound.getOffset.asInstanceOf[RexInputRef]
     val index:Int = ref.getIndex
     val count: Int = input.getRowType.getFieldCount
@@ -741,6 +698,36 @@
     val accumulatorRowType = createAccumulatorRowType(inputType, aggregates)
     val aggResultRowType = new RowTypeInfo(aggResultTypes: _*)
     val aggFunction = new AggregateAggFunction(aggregates, aggFields)
+
+    (aggFunction, accumulatorRowType, aggResultRowType)
+  }
+  
+  
+   private[flink] def createDataStreamOverAggregateFunction(
+      namedAggregates: Seq[CalcitePair[AggregateCall, String]],
+      inputType: RelDataType,
+      outputType: RelDataType,
+      groupKeysIndex: Array[Int])
+    : (DataStreamAggFunction[Row, Row, Row], RowTypeInfo, RowTypeInfo) = {
+
+    val (aggFields, aggregates) =
+      transformToAggregateFunctions(
+        namedAggregates.map(_.getKey),
+        inputType,
+        needRetraction = false)
+
+    val aggregateMapping = getAggregateMapping(namedAggregates, outputType)
+
+    if (aggregateMapping.length != namedAggregates.length) {
+      throw new TableException(
+        "Could not find output field in input data type or aggregate functions.")
+    }
+
+    val aggResultTypes = outputType.getFieldList.map(a => FlinkTypeFactory.toTypeInfo(a.getType))
+    
+    val accumulatorRowType = createAccumulatorRowType(inputType, aggregates)
+    val aggResultRowType = new RowTypeInfo(aggResultTypes: _*)
+    val aggFunction = new AggregateAggOverFunction(aggregates, aggFields, inputType.getFieldCount)
 
     (aggFunction, accumulatorRowType, aggResultRowType)
   }
