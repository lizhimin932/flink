/*
 * Licensed to the Apache Software Foundation (ASF) under one
 * or more contributor license agreements.  See the NOTICE file
 * distributed with this work for additional information
 * regarding copyright ownership.  The ASF licenses this file
 * to you under the Apache License, Version 2.0 (the
 * "License"); you may not use this file except in compliance
 * with the License.  You may obtain a copy of the License at
 *
 *     http://www.apache.org/licenses/LICENSE-2.0
 *
 * Unless required by applicable law or agreed to in writing, software
 * distributed under the License is distributed on an "AS IS" BASIS,
 * WITHOUT WARRANTIES OR CONDITIONS OF ANY KIND, either express or implied.
 * See the License for the specific language governing permissions and
 * limitations under the License.
 */
package org.apache.flink.table.runtime.aggregate

import java.util

import scala.collection.JavaConversions.asScalaBuffer
import scala.collection.mutable.ArrayBuffer

import org.apache.calcite.rel.RelNode
import org.apache.calcite.rel.`type`.RelDataType
import org.apache.calcite.rel.core.AggregateCall
import org.apache.calcite.rex.RexInputRef
import org.apache.calcite.rex.RexLiteral
import org.apache.calcite.rex.RexWindowBound
import org.apache.calcite.sql.SqlAggFunction
import org.apache.calcite.sql.SqlKind
import org.apache.calcite.sql.`type`.SqlTypeName
import org.apache.calcite.sql.`type`.SqlTypeName.BIGINT
import org.apache.calcite.sql.`type`.SqlTypeName.BOOLEAN
import org.apache.calcite.sql.`type`.SqlTypeName.DECIMAL
import org.apache.calcite.sql.`type`.SqlTypeName.DOUBLE
import org.apache.calcite.sql.`type`.SqlTypeName.FLOAT
import org.apache.calcite.sql.`type`.SqlTypeName.INTEGER
import org.apache.calcite.sql.`type`.SqlTypeName.SMALLINT
import org.apache.calcite.sql.`type`.SqlTypeName.TINYINT
import org.apache.calcite.sql.fun.SqlAvgAggFunction
import org.apache.calcite.sql.fun.SqlCountAggFunction
import org.apache.calcite.sql.fun.SqlMinMaxAggFunction
import org.apache.calcite.sql.fun.SqlSumAggFunction
import org.apache.calcite.sql.fun.SqlSumEmptyIsZeroAggFunction
import org.apache.flink.api.common.functions.{ AggregateFunction => DataStreamAggFunction }
import org.apache.flink.api.common.functions.FlatMapFunction
import org.apache.flink.api.common.functions.GroupCombineFunction
import org.apache.flink.api.common.functions.InvalidTypesException
import org.apache.flink.api.common.functions.MapFunction
import org.apache.flink.api.common.functions.MapPartitionFunction
import org.apache.flink.api.common.functions.RichGroupReduceFunction
import org.apache.flink.api.common.typeinfo.BasicTypeInfo
import org.apache.flink.api.common.typeinfo.TypeInformation
import org.apache.flink.api.java.tuple.Tuple
import org.apache.flink.api.java.typeutils.RowTypeInfo
import org.apache.flink.streaming.api.functions.windowing.AllWindowFunction
import org.apache.flink.streaming.api.functions.windowing.WindowFunction
import org.apache.flink.streaming.api.windowing.windows.{ Window => DataStreamWindow }
import org.apache.flink.table.api.TableException
import org.apache.flink.table.calcite.FlinkRelBuilder.NamedWindowProperty
import org.apache.flink.table.calcite.FlinkTypeFactory
import org.apache.flink.table.expressions.Expression
import org.apache.flink.table.expressions.Literal
import org.apache.flink.table.expressions.ResolvedFieldReference
import org.apache.flink.table.expressions.WindowEnd
import org.apache.flink.table.expressions.WindowStart
import org.apache.flink.table.functions.{ AggregateFunction => TableAggregateFunction }
import org.apache.flink.table.functions.aggfunctions.BooleanMaxAggFunction
import org.apache.flink.table.functions.aggfunctions.BooleanMaxWithRetractAggFunction
import org.apache.flink.table.functions.aggfunctions.BooleanMinAggFunction
import org.apache.flink.table.functions.aggfunctions.BooleanMinWithRetractAggFunction
import org.apache.flink.table.functions.aggfunctions.ByteAvgAggFunction
import org.apache.flink.table.functions.aggfunctions.ByteMaxAggFunction
import org.apache.flink.table.functions.aggfunctions.ByteMaxWithRetractAggFunction
import org.apache.flink.table.functions.aggfunctions.ByteMinAggFunction
import org.apache.flink.table.functions.aggfunctions.ByteMinWithRetractAggFunction
import org.apache.flink.table.functions.aggfunctions.ByteSumAggFunction
import org.apache.flink.table.functions.aggfunctions.ByteSumWithRetractAggFunction
import org.apache.flink.table.functions.aggfunctions.CountAggFunction
import org.apache.flink.table.functions.aggfunctions.DecimalAvgAggFunction
import org.apache.flink.table.functions.aggfunctions.DecimalMaxAggFunction
import org.apache.flink.table.functions.aggfunctions.DecimalMaxWithRetractAggFunction
import org.apache.flink.table.functions.aggfunctions.DecimalMinAggFunction
import org.apache.flink.table.functions.aggfunctions.DecimalMinWithRetractAggFunction
import org.apache.flink.table.functions.aggfunctions.DecimalSumAggFunction
import org.apache.flink.table.functions.aggfunctions.DecimalSumWithRetractAggFunction
import org.apache.flink.table.functions.aggfunctions.DoubleAvgAggFunction
import org.apache.flink.table.functions.aggfunctions.DoubleMaxAggFunction
import org.apache.flink.table.functions.aggfunctions.DoubleMaxWithRetractAggFunction
import org.apache.flink.table.functions.aggfunctions.DoubleMinAggFunction
import org.apache.flink.table.functions.aggfunctions.DoubleMinWithRetractAggFunction
import org.apache.flink.table.functions.aggfunctions.DoubleSumAggFunction
import org.apache.flink.table.functions.aggfunctions.DoubleSumWithRetractAggFunction
import org.apache.flink.table.functions.aggfunctions.FloatAvgAggFunction
import org.apache.flink.table.functions.aggfunctions.FloatMaxAggFunction
import org.apache.flink.table.functions.aggfunctions.FloatMaxWithRetractAggFunction
import org.apache.flink.table.functions.aggfunctions.FloatMinAggFunction
import org.apache.flink.table.functions.aggfunctions.FloatMinWithRetractAggFunction
import org.apache.flink.table.functions.aggfunctions.FloatSumAggFunction
import org.apache.flink.table.functions.aggfunctions.FloatSumWithRetractAggFunction
import org.apache.flink.table.functions.aggfunctions.IntAvgAggFunction
import org.apache.flink.table.functions.aggfunctions.IntMaxAggFunction
import org.apache.flink.table.functions.aggfunctions.IntMaxWithRetractAggFunction
import org.apache.flink.table.functions.aggfunctions.IntMinAggFunction
import org.apache.flink.table.functions.aggfunctions.IntMinWithRetractAggFunction
import org.apache.flink.table.functions.aggfunctions.IntSumAggFunction
import org.apache.flink.table.functions.aggfunctions.IntSumWithRetractAggFunction
import org.apache.flink.table.functions.aggfunctions.LongAvgAggFunction
import org.apache.flink.table.functions.aggfunctions.LongMaxAggFunction
import org.apache.flink.table.functions.aggfunctions.LongMaxWithRetractAggFunction
import org.apache.flink.table.functions.aggfunctions.LongMinAggFunction
import org.apache.flink.table.functions.aggfunctions.LongMinWithRetractAggFunction
import org.apache.flink.table.functions.aggfunctions.LongSumAggFunction
import org.apache.flink.table.functions.aggfunctions.LongSumWithRetractAggFunction
import org.apache.flink.table.functions.aggfunctions.ShortAvgAggFunction
import org.apache.flink.table.functions.aggfunctions.ShortMaxAggFunction
import org.apache.flink.table.functions.aggfunctions.ShortMaxWithRetractAggFunction
import org.apache.flink.table.functions.aggfunctions.ShortMinAggFunction
import org.apache.flink.table.functions.aggfunctions.ShortMinWithRetractAggFunction
import org.apache.flink.table.functions.aggfunctions.ShortSumAggFunction
import org.apache.flink.table.functions.aggfunctions.ShortSumWithRetractAggFunction
import org.apache.flink.table.functions.utils.UserDefinedFunctionUtils.ifMethodExistInFunction
import org.apache.flink.table.plan.logical.EventTimeSessionGroupWindow
import org.apache.flink.table.plan.logical.EventTimeSlidingGroupWindow
import org.apache.flink.table.plan.logical.EventTimeTumblingGroupWindow
import org.apache.flink.table.plan.logical.LogicalWindow
import org.apache.flink.table.plan.logical.ProcessingTimeSessionGroupWindow
import org.apache.flink.table.plan.logical.ProcessingTimeSlidingGroupWindow
import org.apache.flink.table.plan.logical.ProcessingTimeTumblingGroupWindow
import org.apache.flink.table.typeutils.RowIntervalTypeInfo
import org.apache.flink.table.typeutils.TimeIntervalTypeInfo
import org.apache.flink.table.typeutils.TypeCheckUtils.isTimeInterval
import org.apache.flink.types.Row

import com.google.common.collect.ImmutableList
import org.apache.flink.streaming.api.windowing.windows.GlobalWindow
<<<<<<< HEAD
import org.apache.flink.streaming.api.functions.ProcessFunction
=======
>>>>>>> 0e33399e

object AggregateUtil {

  type CalcitePair[T, R] = org.apache.calcite.util.Pair[T, R]
  type JavaList[T] = java.util.List[T]

  /**
    * Create an [[org.apache.flink.streaming.api.functions.ProcessFunction]] to evaluate final
    * aggregate value.
    *
    * @param namedAggregates List of calls to aggregate functions and their output field names
    * @param inputType Input row type
    * @param isPartitioned Flag to indicate whether the input is partitioned or not
    * @return [[org.apache.flink.streaming.api.functions.ProcessFunction]]
    */
  private[flink] def CreateUnboundedProcessingOverProcessFunction(
    namedAggregates: Seq[CalcitePair[AggregateCall, String]],
    inputType: RelDataType,
    isPartitioned: Boolean = true): ProcessFunction[Row, Row] = {

    val (aggFields, aggregates) =
      transformToAggregateFunctions(
        namedAggregates.map(_.getKey),
        inputType,
        needRetraction = false)

    val aggregationStateType: RowTypeInfo =
      createDataSetAggregateBufferDataType(Array(), aggregates, inputType)

    if (isPartitioned) {
      new UnboundedProcessingOverProcessFunction(
        aggregates,
        aggFields,
        inputType.getFieldCount,
        aggregationStateType)
    } else {
      new UnboundedNonPartitionedProcessingOverProcessFunction(
        aggregates,
        aggFields,
        inputType.getFieldCount,
        aggregationStateType)
    }
  }
  
  private[flink] def CreateBoundedProcessingOverWindowFunction(
      namedAggregates: Seq[CalcitePair[AggregateCall, String]],
    inputType: RelDataType): BoundedProcessingOverWindowFunction[GlobalWindow] = {
    
    val (aggFields, aggregates) =
      transformToAggregateFunctions(
        namedAggregates.map(_.getKey),
        inputType,
        needRetraction = false)

    val aggregationStateType: RowTypeInfo =
      createDataSetAggregateBufferDataType(Array(), aggregates, inputType)
    
    new BoundedProcessingOverWindowFunction[GlobalWindow](
      aggregates,
      aggFields,
      inputType.getFieldCount)
      
  }
  
  def getLowerBoundary(
      constants: ImmutableList[RexLiteral],
      lowerBound: RexWindowBound,
      input: RelNode):Int = {
    val ref: RexInputRef = lowerBound.getOffset.asInstanceOf[RexInputRef]
    val index:Int = ref.getIndex
    val count: Int = input.getRowType.getFieldCount
    val lowerBoundIndex = count - index;
    val lowB = constants.get(lowerBoundIndex).getValue2.asInstanceOf[Long]
    lowB.intValue()
  }
  
  private[flink] def CreateBoundedProcessingOverWindowFunction(
      namedAggregates: Seq[CalcitePair[AggregateCall, String]],
    inputType: RelDataType): BoundedProcessingOverWindowFunction[GlobalWindow] = {
    
    val (aggFields, aggregates) =
      transformToAggregateFunctions(
        namedAggregates.map(_.getKey),
        inputType,
        needRetraction = false)

    val aggregationStateType: RowTypeInfo =
      createDataSetAggregateBufferDataType(Array(), aggregates, inputType)
    
    new BoundedProcessingOverWindowFunction[GlobalWindow](
      aggregates,
      aggFields,
      inputType.getFieldCount)
      
  }
  
  def getLowerBoundary(
      constants: ImmutableList[RexLiteral],
      lowerBound: RexWindowBound,
      input: RelNode):Int = {
    val ref: RexInputRef = lowerBound.getOffset.asInstanceOf[RexInputRef]
    val index:Int = ref.getIndex
    val count: Int = input.getRowType.getFieldCount
    val lowerBoundIndex = count - index;
    val lowB = constants.get(lowerBoundIndex).getValue2.asInstanceOf[Long]
    lowB.intValue()
  }

  /**
    * Create a [[org.apache.flink.api.common.functions.MapFunction]] that prepares for aggregates.
    * The output of the function contains the grouping keys and the timestamp and the intermediate
    * aggregate values of all aggregate function. The timestamp field is aligned to time window
    * start and used to be a grouping key in case of time window. In case of count window on
    * event-time, the timestamp is not aligned and used to sort.
    *
    * The output is stored in Row by the following format:
    * {{{
    *                      avg(x)                           count(z)
    *                       |                                 |
    *                       v                                 v
    *   +---------+---------+----------------+----------------+------------------+-------+
    *   |groupKey1|groupKey2| AvgAccumulator | SumAccumulator | CountAccumulator |rowtime|
    *   +---------+---------+----------------+----------------+------------------+-------+
    *                                        ^                                   ^
    *                                        |                                   |
    *                                       sum(y)                        rowtime to group or sort
    * }}}
    *
    * NOTE: this function is only used for time based window on batch tables.
    */
  def createDataSetWindowPrepareMapFunction(
      window: LogicalWindow,
      namedAggregates: Seq[CalcitePair[AggregateCall, String]],
      groupings: Array[Int],
      inputType: RelDataType,
      isParserCaseSensitive: Boolean)
  : MapFunction[Row, Row] = {

    val (aggFieldIndexes, aggregates) = transformToAggregateFunctions(
      namedAggregates.map(_.getKey),
      inputType,
      needRetraction = false)

    val mapReturnType: RowTypeInfo =
      createDataSetAggregateBufferDataType(
        groupings,
        aggregates,
        inputType,
        Some(Array(BasicTypeInfo.LONG_TYPE_INFO)))

    val (timeFieldPos, tumbleTimeWindowSize) = window match {
      case EventTimeTumblingGroupWindow(_, time, size) if isTimeInterval(size.resultType) =>
        val timeFieldPos = getTimeFieldPosition(time, inputType, isParserCaseSensitive)
        (timeFieldPos, Some(asLong(size)))

      case EventTimeTumblingGroupWindow(_, time, size) =>
        val timeFieldPos = getTimeFieldPosition(time, inputType, isParserCaseSensitive)
        (timeFieldPos, None)

      case EventTimeSessionGroupWindow(_, time, _) =>
        val timeFieldPos = getTimeFieldPosition(time, inputType, isParserCaseSensitive)
        (timeFieldPos, None)

      case EventTimeSlidingGroupWindow(_, time, size, slide)
          if isTimeInterval(time.resultType) && doAllSupportPartialMerge(aggregates) =>
        // pre-tumble incremental aggregates on time-windows
        val timeFieldPos = getTimeFieldPosition(time, inputType, isParserCaseSensitive)
        val preTumblingSize = determineLargestTumblingSize(asLong(size), asLong(slide))
        (timeFieldPos, Some(preTumblingSize))

      case EventTimeSlidingGroupWindow(_, time, _, _) =>
        val timeFieldPos = getTimeFieldPosition(time, inputType, isParserCaseSensitive)
        (timeFieldPos, None)

      case _ =>
        throw new UnsupportedOperationException(s"$window is currently not supported on batch")
    }

    new DataSetWindowAggMapFunction(
      aggregates,
      aggFieldIndexes,
      groupings,
      timeFieldPos,
      tumbleTimeWindowSize,
      mapReturnType)
  }

  /**
    * Create a [[org.apache.flink.api.common.functions.GroupReduceFunction]] that prepares for
    * partial aggregates of sliding windows (time and count-windows).
    * It requires a prepared input (with intermediate aggregate fields and aligned rowtime for
    * pre-tumbling in case of time-windows), pre-aggregates (pre-tumbles) rows, aligns the
    * window-start, and replicates or omits records for different panes of a sliding window.
    *
    * The output of the function contains the grouping keys, the intermediate aggregate values of
    * all aggregate function and the aligned window start. Window start must not be a timestamp,
    * but can also be a count value for count-windows.
    *
    * The output is stored in Row by the following format:
    *
    * {{{
    *                      avg(x) aggOffsetInRow = 2      count(z) aggOffsetInRow = 5
    *                            |                          |
    *                            v                          v
    *        +---------+---------+--------+--------+--------+--------+-------------+
    *        |groupKey1|groupKey2|  sum1  | count1 |  sum2  | count2 | windowStart |
    *        +---------+---------+--------+--------+--------+--------+-------------+
    *                                              ^                 ^
    *                                              |                 |
    *                                 sum(y) aggOffsetInRow = 4    window start for pane mapping
    * }}}
    *
    * NOTE: this function is only used for sliding windows with partial aggregates on batch tables.
    */
  def createDataSetSlideWindowPrepareGroupReduceFunction(
      window: LogicalWindow,
      namedAggregates: Seq[CalcitePair[AggregateCall, String]],
      groupings: Array[Int],
      inputType: RelDataType,
      isParserCaseSensitive: Boolean)
    : RichGroupReduceFunction[Row, Row] = {

    val aggregates = transformToAggregateFunctions(
      namedAggregates.map(_.getKey),
      inputType,
      needRetraction = false)._2

    val returnType: RowTypeInfo = createDataSetAggregateBufferDataType(
      groupings,
      aggregates,
      inputType,
      Some(Array(BasicTypeInfo.LONG_TYPE_INFO)))

    window match {
      case EventTimeSlidingGroupWindow(_, _, size, slide) if isTimeInterval(size.resultType) =>
        // sliding time-window for partial aggregations
        new DataSetSlideTimeWindowAggReduceGroupFunction(
          aggregates,
          groupings.length,
          returnType.getArity - 1,
          asLong(size),
          asLong(slide),
          returnType)

      case _ =>
        throw new UnsupportedOperationException(s"$window is currently not supported on batch.")
    }
  }

  /**
    * Create a [[org.apache.flink.api.common.functions.FlatMapFunction]] that prepares for
    * non-incremental aggregates of sliding windows (time-windows).
    *
    * It requires a prepared input (with intermediate aggregate fields), aligns the
    * window-start, and replicates or omits records for different panes of a sliding window.
    *
    * The output of the function contains the grouping keys, the intermediate aggregate values of
    * all aggregate function and the aligned window start.
    *
    * The output is stored in Row by the following format:
    *
    * {{{
    *                      avg(x) aggOffsetInRow = 2      count(z) aggOffsetInRow = 5
    *                            |                          |
    *                            v                          v
    *        +---------+---------+--------+--------+--------+--------+-------------+
    *        |groupKey1|groupKey2|  sum1  | count1 |  sum2  | count2 | windowStart |
    *        +---------+---------+--------+--------+--------+--------+-------------+
    *                                              ^                 ^
    *                                              |                 |
    *                                 sum(y) aggOffsetInRow = 4      window start for pane mapping
    * }}}
    *
    * NOTE: this function is only used for time-based sliding windows on batch tables.
    */
  def createDataSetSlideWindowPrepareFlatMapFunction(
      window: LogicalWindow,
      namedAggregates: Seq[CalcitePair[AggregateCall, String]],
      groupings: Array[Int],
      inputType: TypeInformation[Row],
      isParserCaseSensitive: Boolean)
    : FlatMapFunction[Row, Row] = {

    window match {
      case EventTimeSlidingGroupWindow(_, _, size, slide) if isTimeInterval(size.resultType) =>
        new DataSetSlideTimeWindowAggFlatMapFunction(
          inputType.getArity - 1,
          asLong(size),
          asLong(slide),
          inputType)

      case _ =>
        throw new UnsupportedOperationException(
          s"$window is currently not supported in a batch environment.")
    }
  }

  /**
    * Create a [[org.apache.flink.api.common.functions.GroupReduceFunction]] to compute window
    * aggregates on batch tables. If all aggregates support partial aggregation and is a time
    * window, the [[org.apache.flink.api.common.functions.GroupReduceFunction]] implements
    * [[org.apache.flink.api.common.functions.CombineFunction]] as well.
    *
    * NOTE: this function is only used for window on batch tables.
    */
  def createDataSetWindowAggregationGroupReduceFunction(
      window: LogicalWindow,
      namedAggregates: Seq[CalcitePair[AggregateCall, String]],
      inputType: RelDataType,
      outputType: RelDataType,
      groupings: Array[Int],
      properties: Seq[NamedWindowProperty],
      isInputCombined: Boolean = false)
    : RichGroupReduceFunction[Row, Row] = {

    val (aggFieldIndexes, aggregates) = transformToAggregateFunctions(
      namedAggregates.map(_.getKey),
      inputType,
      needRetraction = false)

    // the mapping relation between field index of intermediate aggregate Row and output Row.
    val groupingOffsetMapping = getGroupKeysMapping(inputType, outputType, groupings)

    // the mapping relation between aggregate function index in list and its corresponding
    // field index in output Row.
    val aggOffsetMapping = getAggregateMapping(namedAggregates, outputType)

    if (groupingOffsetMapping.length != groupings.length ||
      aggOffsetMapping.length != namedAggregates.length) {
      throw new TableException(
        "Could not find output field in input data type " +
          "or aggregate functions.")
    }

    window match {
      case EventTimeTumblingGroupWindow(_, _, size) if isTimeInterval(size.resultType) =>
        // tumbling time window
        val (startPos, endPos) = computeWindowStartEndPropertyPos(properties)
        if (doAllSupportPartialMerge(aggregates)) {
          // for incremental aggregations
          new DataSetTumbleTimeWindowAggReduceCombineFunction(
            asLong(size),
            startPos,
            endPos,
            aggregates,
            groupingOffsetMapping,
            aggOffsetMapping,
            outputType.getFieldCount)
        }
        else {
          // for non-incremental aggregations
          new DataSetTumbleTimeWindowAggReduceGroupFunction(
            asLong(size),
            startPos,
            endPos,
            aggregates,
            groupingOffsetMapping,
            aggOffsetMapping,
            outputType.getFieldCount)
        }
      case EventTimeTumblingGroupWindow(_, _, size) =>
        // tumbling count window
        new DataSetTumbleCountWindowAggReduceGroupFunction(
          asLong(size),
          aggregates,
          groupingOffsetMapping,
          aggOffsetMapping,
          outputType.getFieldCount)

      case EventTimeSessionGroupWindow(_, _, gap) =>
        val (startPos, endPos) = computeWindowStartEndPropertyPos(properties)
        new DataSetSessionWindowAggReduceGroupFunction(
          aggregates,
          groupingOffsetMapping,
          aggOffsetMapping,
          outputType.getFieldCount,
          startPos,
          endPos,
          asLong(gap),
          isInputCombined)

      case EventTimeSlidingGroupWindow(_, _, size, _) if isTimeInterval(size.resultType) =>
        val (startPos, endPos) = computeWindowStartEndPropertyPos(properties)
        if (doAllSupportPartialMerge(aggregates)) {
          // for partial aggregations
          new DataSetSlideWindowAggReduceCombineFunction(
            aggregates,
            groupingOffsetMapping,
            aggOffsetMapping,
            outputType.getFieldCount,
            startPos,
            endPos,
            asLong(size))
        }
        else {
          // for non-partial aggregations
          new DataSetSlideWindowAggReduceGroupFunction(
            aggregates,
            groupingOffsetMapping,
            aggOffsetMapping,
            outputType.getFieldCount,
            startPos,
            endPos,
            asLong(size))
        }

      case EventTimeSlidingGroupWindow(_, _, size, _) =>
        new DataSetSlideWindowAggReduceGroupFunction(
            aggregates,
            groupingOffsetMapping,
            aggOffsetMapping,
            outputType.getFieldCount,
            None,
            None,
            asLong(size))

      case _ =>
        throw new UnsupportedOperationException(s"$window is currently not supported on batch")
    }
  }

  /**
    * Create a [[org.apache.flink.api.common.functions.MapPartitionFunction]] that aggregation
    * for aggregates.
    * The function returns aggregate values of all aggregate function which are
    * organized by the following format:
    *
    * {{{
    *       avg(x) aggOffsetInRow = 2  count(z) aggOffsetInRow = 5
    *           |                          |          windowEnd(max(rowtime)
    *           |                          |                   |
    *           v                          v                   v
    *        +--------+--------+--------+--------+-----------+---------+
    *        |  sum1  | count1 |  sum2  | count2 |windowStart|windowEnd|
    *        +--------+--------+--------+--------+-----------+---------+
    *                               ^                 ^
    *                               |                 |
    *             sum(y) aggOffsetInRow = 4    windowStart(min(rowtime))
    *
    * }}}
    *
    */
  def createDataSetWindowAggregationMapPartitionFunction(
    window: LogicalWindow,
    namedAggregates: Seq[CalcitePair[AggregateCall, String]],
    inputType: RelDataType,
    groupings: Array[Int]): MapPartitionFunction[Row, Row] = {

    val aggregates = transformToAggregateFunctions(
      namedAggregates.map(_.getKey),
      inputType,
      needRetraction = false)._2

    window match {
      case EventTimeSessionGroupWindow(_, _, gap) =>
        val combineReturnType: RowTypeInfo =
          createDataSetAggregateBufferDataType(
            groupings,
            aggregates,
            inputType,
            Option(Array(BasicTypeInfo.LONG_TYPE_INFO, BasicTypeInfo.LONG_TYPE_INFO)))

        new DataSetSessionWindowAggregatePreProcessor(
          aggregates,
          groupings,
          asLong(gap),
          combineReturnType)
      case _ =>
        throw new UnsupportedOperationException(s"$window is currently not supported on batch")
    }
  }

  /**
    * Create a [[org.apache.flink.api.common.functions.GroupCombineFunction]] that pre-aggregation
    * for aggregates.
    * The function returns intermediate aggregate values of all aggregate function which are
    * organized by the following format:
    * {{{
    *                      avg(x)                           windowEnd(max(rowtime)
    *                       |                                 |
    *                       v                                 v
    *   +---------+---------+----------------+----------------+-------------+-----------+
    *   |groupKey1|groupKey2| AvgAccumulator | SumAccumulator | windowStart | windowEnd |
    *   +---------+---------+----------------+----------------+-------------+-----------+
    *                                        ^                              ^
    *                                        |                              |
    *                                       sum(y)                       windowStart(min(rowtime))
    * }}}
    *
    */
  private[flink] def createDataSetWindowAggregationCombineFunction(
      window: LogicalWindow,
      namedAggregates: Seq[CalcitePair[AggregateCall, String]],
      inputType: RelDataType,
      groupings: Array[Int])
    : GroupCombineFunction[Row, Row] = {

    val aggregates = transformToAggregateFunctions(
      namedAggregates.map(_.getKey),
      inputType,
      needRetraction = false)._2

    window match {

      case EventTimeSessionGroupWindow(_, _, gap) =>
        val combineReturnType: RowTypeInfo =
          createDataSetAggregateBufferDataType(
            groupings,
            aggregates,
            inputType,
            Option(Array(BasicTypeInfo.LONG_TYPE_INFO, BasicTypeInfo.LONG_TYPE_INFO)))

        new DataSetSessionWindowAggregatePreProcessor(
          aggregates,
          groupings,
          asLong(gap),
          combineReturnType)

      case _ =>
        throw new UnsupportedOperationException(
          s" [ ${window.getClass.getCanonicalName.split("\\.").last} ] is currently not " +
            s"supported on batch")
    }
  }

  /**
    * Create functions to compute a [[org.apache.flink.table.plan.nodes.dataset.DataSetAggregate]].
    * If all aggregation functions support pre-aggregation, a pre-aggregation function and the
    * respective output type are generated as well.
    */
  private[flink] def createDataSetAggregateFunctions(
      namedAggregates: Seq[CalcitePair[AggregateCall, String]],
      inputType: RelDataType,
      outputType: RelDataType,
      groupings: Array[Int],
      inGroupingSet: Boolean): (Option[DataSetPreAggFunction],
        Option[TypeInformation[Row]],
        RichGroupReduceFunction[Row, Row]) = {

    val (aggInFields, aggregates) = transformToAggregateFunctions(
      namedAggregates.map(_.getKey),
      inputType,
      needRetraction = false)

    val (gkeyOutMapping, aggOutMapping) = getOutputMappings(
      namedAggregates,
      groupings,
      inputType,
      outputType
    )

    val groupingSetsMapping: Array[(Int, Int)] = if (inGroupingSet) {
      getGroupingSetsIndicatorMapping(inputType, outputType)
    } else {
      Array()
    }

    if (doAllSupportPartialMerge(aggregates)) {

      // compute grouping key and aggregation positions
      val gkeyInFields = gkeyOutMapping.map(_._2)
      val gkeyOutFields = gkeyOutMapping.map(_._1)
      val aggOutFields = aggOutMapping.map(_._1)

      // compute preaggregation type
      val preAggFieldTypes = gkeyInFields
        .map(inputType.getFieldList.get(_).getType)
        .map(FlinkTypeFactory.toTypeInfo) ++ createAccumulatorType(inputType, aggregates)
      val preAggRowType = new RowTypeInfo(preAggFieldTypes: _*)

      (
        Some(new DataSetPreAggFunction(
          aggregates,
          aggInFields,
          gkeyInFields
        )),
        Some(preAggRowType),
        new DataSetFinalAggFunction(
          aggregates,
          aggOutFields,
          gkeyOutFields,
          groupingSetsMapping,
          outputType.getFieldCount)
      )
    }
    else {
      (
        None,
        None,
        new DataSetAggFunction(
          aggregates,
          aggInFields,
          aggOutMapping,
          gkeyOutMapping,
          groupingSetsMapping,
          outputType.getFieldCount)
      )
    }

  }

  /**
    * Create an [[AllWindowFunction]] for non-partitioned window aggregates.
    */
  private[flink] def createAggregationAllWindowFunction(
      window: LogicalWindow,
      finalRowArity: Int,
      properties: Seq[NamedWindowProperty])
    : AllWindowFunction[Row, Row, DataStreamWindow] = {

    if (isTimeWindow(window)) {
      val (startPos, endPos) = computeWindowStartEndPropertyPos(properties)
      new IncrementalAggregateAllTimeWindowFunction(
        startPos,
        endPos,
        finalRowArity)
        .asInstanceOf[AllWindowFunction[Row, Row, DataStreamWindow]]
    } else {
      new IncrementalAggregateAllWindowFunction(
        finalRowArity)
    }
  }

  /**
    * Create a [[WindowFunction]] for group window aggregates.
    */
  private[flink] def createAggregationGroupWindowFunction(
      window: LogicalWindow,
      numGroupingKeys: Int,
      numAggregates: Int,
      finalRowArity: Int,
      properties: Seq[NamedWindowProperty])
    : WindowFunction[Row, Row, Tuple, DataStreamWindow] = {

    if (isTimeWindow(window)) {
      val (startPos, endPos) = computeWindowStartEndPropertyPos(properties)
      new IncrementalAggregateTimeWindowFunction(
        numGroupingKeys,
        numAggregates,
        startPos,
        endPos,
        finalRowArity)
        .asInstanceOf[WindowFunction[Row, Row, Tuple, DataStreamWindow]]
    } else {
      new IncrementalAggregateWindowFunction(
        numGroupingKeys,
        numAggregates,
        finalRowArity)
    }
  }

  private[flink] def createDataStreamAggregateFunction(
      namedAggregates: Seq[CalcitePair[AggregateCall, String]],
      inputType: RelDataType,
      outputType: RelDataType,
      groupKeysIndex: Array[Int])
    : (DataStreamAggFunction[Row, Row, Row], RowTypeInfo, RowTypeInfo) = {

    val (aggFields, aggregates) =
      transformToAggregateFunctions(
        namedAggregates.map(_.getKey),
        inputType,
        needRetraction = false)

    val aggregateMapping = getAggregateMapping(namedAggregates, outputType)

    if (aggregateMapping.length != namedAggregates.length) {
      throw new TableException(
        "Could not find output field in input data type or aggregate functions.")
    }

    val aggResultTypes = namedAggregates.map(a => FlinkTypeFactory.toTypeInfo(a.left.getType))

    val accumulatorRowType = createAccumulatorRowType(inputType, aggregates)
    val aggResultRowType = new RowTypeInfo(aggResultTypes: _*)
    val aggFunction = new AggregateAggFunction(aggregates, aggFields)

    (aggFunction, accumulatorRowType, aggResultRowType)
  }

  /**
    * Return true if all aggregates can be partially merged. False otherwise.
    */
  private[flink] def doAllSupportPartialMerge(
    aggregateCalls: Seq[AggregateCall],
    inputType: RelDataType,
    groupKeysCount: Int): Boolean = {

    val aggregateList = transformToAggregateFunctions(
      aggregateCalls,
      inputType,
      needRetraction = false)._2

    doAllSupportPartialMerge(aggregateList)
  }

  /**
    * Return true if all aggregates can be partially merged. False otherwise.
    */
  private[flink] def doAllSupportPartialMerge(
      aggregateList: Array[TableAggregateFunction[_ <: Any]]): Boolean = {
    aggregateList.forall(ifMethodExistInFunction("merge", _))
  }

  /**
    * @return A mappings of field positions from input type to output type for grouping keys and
    *         aggregates.
    */
  private def getOutputMappings(
      namedAggregates: Seq[CalcitePair[AggregateCall, String]],
      groupings: Array[Int],
      inputType: RelDataType,
      outputType: RelDataType) : (Array[(Int, Int)], Array[(Int, Int)]) = {

    val groupKeyNames: Seq[(String, Int)] =
      groupings.map(g => (inputType.getFieldList.get(g).getName, g))
    val aggNames: Seq[(String, Int)] =
      namedAggregates.zipWithIndex.map(a => (a._1.right, a._2))

    val groupOutMapping: Array[(Int, Int)] =
      groupKeyNames.map(g => (outputType.getField(g._1, false, false).getIndex, g._2)).toArray
    val aggOutMapping: Array[(Int, Int)] =
      aggNames.map(a => (outputType.getField(a._1, false, false).getIndex, a._2)).toArray

    (groupOutMapping, aggOutMapping)
  }

  /**
    * Determines the mapping of grouping keys to boolean indicators that describe the
    * current grouping set.
    *
    * E.g.: Given we group on f1 and f2 of the input type, the output type contains two
    * boolean indicator fields i$f1 and i$f2.
    */
  private def getGroupingSetsIndicatorMapping(
    inputType: RelDataType,
    outputType: RelDataType): Array[(Int, Int)] = {

    val inputFields = inputType.getFieldList.map(_.getName)

    // map from field -> i$field or field -> i$field_0
    val groupingFields = inputFields.map(inputFieldName => {
      val base = "i$" + inputFieldName
      var name = base
      var i = 0
      while (inputFields.contains(name)) {
          name = base + "_" + i // if i$XXX is already a field it will be suffixed by _NUMBER
          i = i + 1
        }
        inputFieldName -> name
      }).toMap

    val outputFields = outputType.getFieldList

    var mappingsBuffer = ArrayBuffer[(Int, Int)]()
    for (i <- outputFields.indices) {
      for (j <- outputFields.indices) {
        val possibleKey = outputFields(i).getName
        val possibleIndicator1 = outputFields(j).getName
        // get indicator for output field
        val possibleIndicator2 = groupingFields.getOrElse(possibleKey, null)

        // check if indicator names match
        if (possibleIndicator1 == possibleIndicator2) {
          mappingsBuffer += ((i, j))
        }
      }
    }
    mappingsBuffer.toArray
  }

  private def isTimeWindow(window: LogicalWindow) = {
    window match {
      case ProcessingTimeTumblingGroupWindow(_, size) => isTimeInterval(size.resultType)
      case ProcessingTimeSlidingGroupWindow(_, size, _) => isTimeInterval(size.resultType)
      case ProcessingTimeSessionGroupWindow(_, _) => true
      case EventTimeTumblingGroupWindow(_, _, size) => isTimeInterval(size.resultType)
      case EventTimeSlidingGroupWindow(_, _, size, _) => isTimeInterval(size.resultType)
      case EventTimeSessionGroupWindow(_, _, _) => true
    }
  }

  private[flink] def computeWindowStartEndPropertyPos(
      properties: Seq[NamedWindowProperty]): (Option[Int], Option[Int]) = {

    val propPos = properties.foldRight((None: Option[Int], None: Option[Int], 0)) {
      (p, x) => p match {
        case NamedWindowProperty(_, prop) =>
          prop match {
            case WindowStart(_) if x._1.isDefined =>
              throw new TableException("Duplicate WindowStart property encountered. This is a bug.")
            case WindowStart(_) =>
              (Some(x._3), x._2, x._3 - 1)
            case WindowEnd(_) if x._2.isDefined =>
              throw new TableException("Duplicate WindowEnd property encountered. This is a bug.")
            case WindowEnd(_) =>
              (x._1, Some(x._3), x._3 - 1)
          }
      }
    }
    (propPos._1, propPos._2)
  }

  private def transformToAggregateFunctions(
      aggregateCalls: Seq[AggregateCall],
      inputType: RelDataType,
      needRetraction: Boolean)
  : (Array[Int], Array[TableAggregateFunction[_ <: Any]]) = {

    // store the aggregate fields of each aggregate function, by the same order of aggregates.
    val aggFieldIndexes = new Array[Int](aggregateCalls.size)
    val aggregates = new Array[TableAggregateFunction[_ <: Any]](aggregateCalls.size)

    // create aggregate function instances by function type and aggregate field data type.
    aggregateCalls.zipWithIndex.foreach { case (aggregateCall, index) =>
      val argList: util.List[Integer] = aggregateCall.getArgList
      if (argList.isEmpty) {
        if (aggregateCall.getAggregation.isInstanceOf[SqlCountAggFunction]) {
          aggFieldIndexes(index) = 0
        } else {
          throw new TableException("Aggregate fields should not be empty.")
        }
      } else {
        if (argList.size() > 1) {
          throw new TableException("Currently, do not support aggregate on multi fields.")
        }
        aggFieldIndexes(index) = argList.get(0)
      }
      val sqlTypeName = inputType.getFieldList.get(aggFieldIndexes(index)).getType.getSqlTypeName
      aggregateCall.getAggregation match {

        case _: SqlSumAggFunction | _: SqlSumEmptyIsZeroAggFunction =>
          if (needRetraction) {
            aggregates(index) = sqlTypeName match {
              case TINYINT =>
                new ByteSumWithRetractAggFunction
              case SMALLINT =>
                new ShortSumWithRetractAggFunction
              case INTEGER =>
                new IntSumWithRetractAggFunction
              case BIGINT =>
                new LongSumWithRetractAggFunction
              case FLOAT =>
                new FloatSumWithRetractAggFunction
              case DOUBLE =>
                new DoubleSumWithRetractAggFunction
              case DECIMAL =>
                new DecimalSumWithRetractAggFunction
              case sqlType: SqlTypeName =>
                throw new TableException("Sum aggregate does no support type:" + sqlType)
            }
          } else {
            aggregates(index) = sqlTypeName match {
              case TINYINT =>
                new ByteSumAggFunction
              case SMALLINT =>
                new ShortSumAggFunction
              case INTEGER =>
                new IntSumAggFunction
              case BIGINT =>
                new LongSumAggFunction
              case FLOAT =>
                new FloatSumAggFunction
              case DOUBLE =>
                new DoubleSumAggFunction
              case DECIMAL =>
                new DecimalSumAggFunction
              case sqlType: SqlTypeName =>
                throw new TableException("Sum aggregate does no support type:" + sqlType)
            }
          }

        case _: SqlAvgAggFunction =>
          aggregates(index) = sqlTypeName match {
            case TINYINT =>
              new ByteAvgAggFunction
            case SMALLINT =>
              new ShortAvgAggFunction
            case INTEGER =>
              new IntAvgAggFunction
            case BIGINT =>
              new LongAvgAggFunction
            case FLOAT =>
              new FloatAvgAggFunction
            case DOUBLE =>
              new DoubleAvgAggFunction
            case DECIMAL =>
              new DecimalAvgAggFunction
            case sqlType: SqlTypeName =>
              throw new TableException("Avg aggregate does no support type:" + sqlType)
          }

        case sqlMinMaxFunction: SqlMinMaxAggFunction =>
          aggregates(index) = if (sqlMinMaxFunction.getKind == SqlKind.MIN) {
            if (needRetraction) {
              sqlTypeName match {
                case TINYINT =>
                  new ByteMinWithRetractAggFunction
                case SMALLINT =>
                  new ShortMinWithRetractAggFunction
                case INTEGER =>
                  new IntMinWithRetractAggFunction
                case BIGINT =>
                  new LongMinWithRetractAggFunction
                case FLOAT =>
                  new FloatMinWithRetractAggFunction
                case DOUBLE =>
                  new DoubleMinWithRetractAggFunction
                case DECIMAL =>
                  new DecimalMinWithRetractAggFunction
                case BOOLEAN =>
                  new BooleanMinWithRetractAggFunction
                case sqlType: SqlTypeName =>
                  throw new TableException("Min with retract aggregate does no support type:" +
                                             sqlType)
              }
            } else {
              sqlTypeName match {
                case TINYINT =>
                  new ByteMinAggFunction
                case SMALLINT =>
                  new ShortMinAggFunction
                case INTEGER =>
                  new IntMinAggFunction
                case BIGINT =>
                  new LongMinAggFunction
                case FLOAT =>
                  new FloatMinAggFunction
                case DOUBLE =>
                  new DoubleMinAggFunction
                case DECIMAL =>
                  new DecimalMinAggFunction
                case BOOLEAN =>
                  new BooleanMinAggFunction
                case sqlType: SqlTypeName =>
                  throw new TableException("Min aggregate does no support type:" + sqlType)
              }
            }
          } else {
            if (needRetraction) {
              sqlTypeName match {
                case TINYINT =>
                  new ByteMaxWithRetractAggFunction
                case SMALLINT =>
                  new ShortMaxWithRetractAggFunction
                case INTEGER =>
                  new IntMaxWithRetractAggFunction
                case BIGINT =>
                  new LongMaxWithRetractAggFunction
                case FLOAT =>
                  new FloatMaxWithRetractAggFunction
                case DOUBLE =>
                  new DoubleMaxWithRetractAggFunction
                case DECIMAL =>
                  new DecimalMaxWithRetractAggFunction
                case BOOLEAN =>
                  new BooleanMaxWithRetractAggFunction
                case sqlType: SqlTypeName =>
                  throw new TableException("Max with retract aggregate does no support type:" +
                                             sqlType)
              }
            } else {
              sqlTypeName match {
                case TINYINT =>
                  new ByteMaxAggFunction
                case SMALLINT =>
                  new ShortMaxAggFunction
                case INTEGER =>
                  new IntMaxAggFunction
                case BIGINT =>
                  new LongMaxAggFunction
                case FLOAT =>
                  new FloatMaxAggFunction
                case DOUBLE =>
                  new DoubleMaxAggFunction
                case DECIMAL =>
                  new DecimalMaxAggFunction
                case BOOLEAN =>
                  new BooleanMaxAggFunction
                case sqlType: SqlTypeName =>
                  throw new TableException("Max aggregate does no support type:" + sqlType)
              }
            }
          }

        case _: SqlCountAggFunction =>
          aggregates(index) = new CountAggFunction

        case unSupported: SqlAggFunction =>
          throw new TableException("unsupported Function: " + unSupported.getName)
      }
    }

    (aggFieldIndexes, aggregates)
  }

  private def createAccumulatorType(
      inputType: RelDataType,
      aggregates: Array[TableAggregateFunction[_]]): Seq[TypeInformation[_]] = {

    val aggTypes: Seq[TypeInformation[_]] =
      aggregates.map {
        agg =>
          val accType = agg.getAccumulatorType
          if (accType != null) {
            accType
          } else {
            val accumulator = agg.createAccumulator()
            try {
              TypeInformation.of(accumulator.getClass)
            } catch {
              case ite: InvalidTypesException =>
                throw new TableException(
                  "Cannot infer type of accumulator. " +
                    "You can override AggregateFunction.getAccumulatorType() to specify the type.",
                  ite)
            }
          }
      }

    aggTypes
  }

  private def createDataSetAggregateBufferDataType(
      groupings: Array[Int],
      aggregates: Array[TableAggregateFunction[_]],
      inputType: RelDataType,
      windowKeyTypes: Option[Array[TypeInformation[_]]] = None): RowTypeInfo = {

    // get the field data types of group keys.
    val groupingTypes: Seq[TypeInformation[_]] =
      groupings
        .map(inputType.getFieldList.get(_).getType)
        .map(FlinkTypeFactory.toTypeInfo)

    // get all field data types of all intermediate aggregates
    val aggTypes: Seq[TypeInformation[_]] = createAccumulatorType(inputType, aggregates)

    // concat group key types, aggregation types, and window key types
    val allFieldTypes: Seq[TypeInformation[_]] = windowKeyTypes match {
      case None => groupingTypes ++: aggTypes
      case _ => groupingTypes ++: aggTypes ++: windowKeyTypes.get
    }
    new RowTypeInfo(allFieldTypes: _*)
  }

  private def createAccumulatorRowType(
      inputType: RelDataType,
      aggregates: Array[TableAggregateFunction[_]]): RowTypeInfo = {

    val aggTypes: Seq[TypeInformation[_]] = createAccumulatorType(inputType, aggregates)

    new RowTypeInfo(aggTypes: _*)
  }

  // Find the mapping between the index of aggregate list and aggregated value index in output Row.
  private def getAggregateMapping(
    namedAggregates: Seq[CalcitePair[AggregateCall, String]],
    outputType: RelDataType): Array[(Int, Int)] = {

    // the mapping relation between aggregate function index in list and its corresponding
    // field index in output Row.
    var aggOffsetMapping = ArrayBuffer[(Int, Int)]()

    outputType.getFieldList.zipWithIndex.foreach {
      case (outputFieldType, outputIndex) =>
        namedAggregates.zipWithIndex.foreach {
          case (namedAggCall, aggregateIndex) =>
            if (namedAggCall.getValue.equals(outputFieldType.getName) &&
              namedAggCall.getKey.getType.equals(outputFieldType.getType)) {
              aggOffsetMapping += ((outputIndex, aggregateIndex))
            }
        }
    }

    aggOffsetMapping.toArray
  }

  // Find the mapping between the index of group key in intermediate aggregate Row and its index
  // in output Row.
  private def getGroupKeysMapping(
    inputDatType: RelDataType,
    outputType: RelDataType,
    groupKeys: Array[Int]): Array[(Int, Int)] = {

    // the mapping relation between field index of intermediate aggregate Row and output Row.
    var groupingOffsetMapping = ArrayBuffer[(Int, Int)]()

    outputType.getFieldList.zipWithIndex.foreach {
      case (outputFieldType, outputIndex) =>
        inputDatType.getFieldList.zipWithIndex.foreach {
          // find the field index in input data type.
          case (inputFieldType, inputIndex) =>
            if (outputFieldType.getName.equals(inputFieldType.getName) &&
              outputFieldType.getType.equals(inputFieldType.getType)) {
              // as aggregated field in output data type would not have a matched field in
              // input data, so if inputIndex is not -1, it must be a group key. Then we can
              // find the field index in buffer data by the group keys index mapping between
              // input data and buffer data.
              for (i <- groupKeys.indices) {
                if (inputIndex == groupKeys(i)) {
                  groupingOffsetMapping += ((outputIndex, i))
                }
              }
            }
        }
    }

    groupingOffsetMapping.toArray
  }

  private def getTimeFieldPosition(
    timeField: Expression,
    inputType: RelDataType,
    isParserCaseSensitive: Boolean): Int = {

    timeField match {
      case ResolvedFieldReference(name, _) =>
        // get the RelDataType referenced by the time-field
        val relDataType = inputType.getFieldList.filter { r =>
          if (isParserCaseSensitive) {
            name.equals(r.getName)
          } else {
            name.equalsIgnoreCase(r.getName)
          }
        }
        // should only match one
        if (relDataType.length == 1) {
          relDataType.head.getIndex
        } else {
          throw TableException(
            s"Encountered more than one time attribute with the same name: $relDataType")
        }
      case e => throw TableException(
        "The time attribute of window in batch environment should be " +
          s"ResolvedFieldReference, but is $e")
    }
  }

  private[flink] def asLong(expr: Expression): Long = expr match {
    case Literal(value: Long, TimeIntervalTypeInfo.INTERVAL_MILLIS) => value
    case Literal(value: Long, RowIntervalTypeInfo.INTERVAL_ROWS) => value
    case _ => throw new IllegalArgumentException()
  }

  private[flink] def determineLargestTumblingSize(size: Long, slide: Long): Long = {
    if (slide > size) {
      gcd(slide, size)
    } else {
      gcd(size, slide)
    }
  }

  private def gcd(a: Long, b: Long): Long = {
    if (b == 0) a else gcd(b, a % b)
  }
}
<|MERGE_RESOLUTION|>--- conflicted
+++ resolved
@@ -136,10 +136,7 @@
 
 import com.google.common.collect.ImmutableList
 import org.apache.flink.streaming.api.windowing.windows.GlobalWindow
-<<<<<<< HEAD
 import org.apache.flink.streaming.api.functions.ProcessFunction
-=======
->>>>>>> 0e33399e
 
 object AggregateUtil {
 
@@ -186,39 +183,7 @@
   
   private[flink] def CreateBoundedProcessingOverWindowFunction(
       namedAggregates: Seq[CalcitePair[AggregateCall, String]],
-    inputType: RelDataType): BoundedProcessingOverWindowFunction[GlobalWindow] = {
-    
-    val (aggFields, aggregates) =
-      transformToAggregateFunctions(
-        namedAggregates.map(_.getKey),
-        inputType,
-        needRetraction = false)
-
-    val aggregationStateType: RowTypeInfo =
-      createDataSetAggregateBufferDataType(Array(), aggregates, inputType)
-    
-    new BoundedProcessingOverWindowFunction[GlobalWindow](
-      aggregates,
-      aggFields,
-      inputType.getFieldCount)
-      
-  }
-  
-  def getLowerBoundary(
-      constants: ImmutableList[RexLiteral],
-      lowerBound: RexWindowBound,
-      input: RelNode):Int = {
-    val ref: RexInputRef = lowerBound.getOffset.asInstanceOf[RexInputRef]
-    val index:Int = ref.getIndex
-    val count: Int = input.getRowType.getFieldCount
-    val lowerBoundIndex = count - index;
-    val lowB = constants.get(lowerBoundIndex).getValue2.asInstanceOf[Long]
-    lowB.intValue()
-  }
-  
-  private[flink] def CreateBoundedProcessingOverWindowFunction(
-      namedAggregates: Seq[CalcitePair[AggregateCall, String]],
-    inputType: RelDataType): BoundedProcessingOverWindowFunction[GlobalWindow] = {
+    inputType: RelDataType): WindowFunction[Row, Row, Tuple, GlobalWindow] = {
     
     val (aggFields, aggregates) =
       transformToAggregateFunctions(
