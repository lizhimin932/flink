--- conflicted
+++ resolved
@@ -567,14 +567,14 @@
 		}
 	}
 
-<<<<<<< HEAD
 	/**
 	 * Get the pattern's skip strategy after match.
 	 * @return
 	 */
 	public AfterMatchSkipStrategy getAfterMatchSkipStrategy() {
 		return afterMatchSkipStrategy;
-=======
+	}
+
 	private void checkIfNoGroupPattern() {
 		if (this instanceof GroupPattern) {
 			throw new MalformedPatternException("Option not applicable to group pattern");
@@ -585,6 +585,5 @@
 		if (previous != null && previous.getQuantifier().hasProperty(Quantifier.QuantifierProperty.GREEDY)) {
 			throw new MalformedPatternException("Optional pattern cannot be preceded by greedy pattern");
 		}
->>>>>>> 3f4de57b
 	}
 }