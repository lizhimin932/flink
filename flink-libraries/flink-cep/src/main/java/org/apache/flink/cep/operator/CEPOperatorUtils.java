/*
 * Licensed to the Apache Software Foundation (ASF) under one
 * or more contributor license agreements.  See the NOTICE file
 * distributed with this work for additional information
 * regarding copyright ownership.  The ASF licenses this file
 * to you under the Apache License, Version 2.0 (the
 * "License"); you may not use this file except in compliance
 * with the License.  You may obtain a copy of the License at
 *
 *     http://www.apache.org/licenses/LICENSE-2.0
 *
 * Unless required by applicable law or agreed to in writing, software
 * distributed under the License is distributed on an "AS IS" BASIS,
 * WITHOUT WARRANTIES OR CONDITIONS OF ANY KIND, either express or implied.
 * See the License for the specific language governing permissions and
 * limitations under the License.
 */

package org.apache.flink.cep.operator;

import org.apache.flink.api.common.typeinfo.BasicTypeInfo;
import org.apache.flink.api.common.typeinfo.TypeInformation;
import org.apache.flink.api.common.typeutils.TypeSerializer;
import org.apache.flink.api.common.typeutils.base.ByteSerializer;
import org.apache.flink.api.java.functions.KeySelector;
import org.apache.flink.api.java.functions.NullByteKeySelector;
import org.apache.flink.api.java.tuple.Tuple2;
import org.apache.flink.api.java.typeutils.EitherTypeInfo;
import org.apache.flink.api.java.typeutils.TupleTypeInfo;
import org.apache.flink.api.java.typeutils.TypeExtractor;
import org.apache.flink.cep.EventComparator;
import org.apache.flink.cep.PatternStream;
import org.apache.flink.cep.nfa.compiler.NFACompiler;
import org.apache.flink.cep.pattern.Pattern;
import org.apache.flink.streaming.api.TimeCharacteristic;
import org.apache.flink.streaming.api.datastream.DataStream;
import org.apache.flink.streaming.api.datastream.KeyedStream;
import org.apache.flink.streaming.api.datastream.SingleOutputStreamOperator;
import org.apache.flink.types.Either;

import java.util.List;
import java.util.Map;

/**
 * Utility methods for creating {@link PatternStream}.
 */
public class CEPOperatorUtils {

	/**
	 * Creates a data stream containing the fully matching event patterns of the NFA computation.
	 *
	 * @param <K> Type of the key
	 * @return Data stream containing fully matched event sequences stored in a {@link Map}. The
	 * events are indexed by their associated names of the pattern.
	 */
	public static <K, T> SingleOutputStreamOperator<Map<String, List<T>>> createPatternStream(
		DataStream<T> inputStream,
		Pattern<T, ?> pattern,
		EventComparator<T> comparator) {
		final TypeSerializer<T> inputSerializer = inputStream.getType().createSerializer(inputStream.getExecutionConfig());

		// check whether we use processing time
		final boolean isProcessingTime = inputStream.getExecutionEnvironment().getStreamTimeCharacteristic() == TimeCharacteristic.ProcessingTime;

		// compile our pattern into a NFAFactory to instantiate NFAs later on
		final NFACompiler.NFAFactory<T> nfaFactory = NFACompiler.compileFactory(pattern, inputSerializer, false);

		final SingleOutputStreamOperator<Map<String, List<T>>> patternStream;

		if (inputStream instanceof KeyedStream) {
			// We have to use the KeyedCEPPatternOperator which can deal with keyed input streams
			KeyedStream<T, K> keyedStream = (KeyedStream<T, K>) inputStream;

			TypeSerializer<K> keySerializer = keyedStream.getKeyType().createSerializer(keyedStream.getExecutionConfig());

			patternStream = keyedStream.transform(
				"KeyedCEPPatternOperator",
				(TypeInformation<Map<String, List<T>>>) (TypeInformation<?>) TypeExtractor.getForClass(Map.class),
				new KeyedCEPPatternOperator<>(
					inputSerializer,
					isProcessingTime,
					keySerializer,
					nfaFactory,
					true,
					comparator));
		} else {

			KeySelector<T, Byte> keySelector = new NullByteKeySelector<>();
			TypeSerializer<Byte> keySerializer = ByteSerializer.INSTANCE;

			patternStream = inputStream.keyBy(keySelector).transform(
				"CEPPatternOperator",
				(TypeInformation<Map<String, List<T>>>) (TypeInformation<?>) TypeExtractor.getForClass(Map.class),
				new KeyedCEPPatternOperator<>(
					inputSerializer,
					isProcessingTime,
					keySerializer,
					nfaFactory,
					false,
					comparator
				)).forceNonParallel();
		}

		return patternStream;
	}

	/**
	 * Creates a data stream containing fully matching event patterns or partially matching event
	 * patterns which have timed out. The former are wrapped in a Either.Right and the latter in a
	 * Either.Left type.
	 *
	 * @param <K> Type of the key
	 * @return Data stream containing fully matched and partially matched event sequences wrapped in
	 * a {@link Either} instance.
	 */
	public static <K, T> SingleOutputStreamOperator<Either<Tuple2<Map<String, List<T>>, Long>, Map<String, List<T>>>> createTimeoutPatternStream(
<<<<<<< HEAD
		DataStream<T> inputStream, Pattern<T, ?> pattern) {
=======
			DataStream<T> inputStream, Pattern<T, ?> pattern, EventComparator<T> comparator) {
>>>>>>> e0d8c147

		final TypeSerializer<T> inputSerializer = inputStream.getType().createSerializer(inputStream.getExecutionConfig());

		// check whether we use processing time
		final boolean isProcessingTime = inputStream.getExecutionEnvironment().getStreamTimeCharacteristic() == TimeCharacteristic.ProcessingTime;

		// compile our pattern into a NFAFactory to instantiate NFAs later on
		final NFACompiler.NFAFactory<T> nfaFactory = NFACompiler.compileFactory(pattern, inputSerializer, true);

		final SingleOutputStreamOperator<Either<Tuple2<Map<String, List<T>>, Long>, Map<String, List<T>>>> patternStream;

		final TypeInformation<Map<String, List<T>>> rightTypeInfo = (TypeInformation<Map<String, List<T>>>) (TypeInformation<?>)  TypeExtractor.getForClass(Map.class);
		final TypeInformation<Tuple2<Map<String, List<T>>, Long>> leftTypeInfo = new TupleTypeInfo<>(rightTypeInfo, BasicTypeInfo.LONG_TYPE_INFO);
		final TypeInformation<Either<Tuple2<Map<String, List<T>>, Long>, Map<String, List<T>>>> eitherTypeInformation = new EitherTypeInfo<>(leftTypeInfo, rightTypeInfo);

		if (inputStream instanceof KeyedStream) {
			// We have to use the KeyedCEPPatternOperator which can deal with keyed input streams
			KeyedStream<T, K> keyedStream = (KeyedStream<T, K>) inputStream;

			TypeSerializer<K> keySerializer = keyedStream.getKeyType().createSerializer(keyedStream.getExecutionConfig());

			patternStream = keyedStream.transform(
				"TimeoutKeyedCEPPatternOperator",
				eitherTypeInformation,
				new TimeoutKeyedCEPPatternOperator<>(
					inputSerializer,
					isProcessingTime,
					keySerializer,
					nfaFactory,
					true,
					comparator));
		} else {

			KeySelector<T, Byte> keySelector = new NullByteKeySelector<>();
			TypeSerializer<Byte> keySerializer = ByteSerializer.INSTANCE;

			patternStream = inputStream.keyBy(keySelector).transform(
				"TimeoutCEPPatternOperator",
				eitherTypeInformation,
				new TimeoutKeyedCEPPatternOperator<>(
					inputSerializer,
					isProcessingTime,
					keySerializer,
					nfaFactory,
					false,
					comparator
				)).forceNonParallel();
		}

		return patternStream;
	}
}<|MERGE_RESOLUTION|>--- conflicted
+++ resolved
@@ -114,11 +114,7 @@
 	 * a {@link Either} instance.
 	 */
 	public static <K, T> SingleOutputStreamOperator<Either<Tuple2<Map<String, List<T>>, Long>, Map<String, List<T>>>> createTimeoutPatternStream(
-<<<<<<< HEAD
-		DataStream<T> inputStream, Pattern<T, ?> pattern) {
-=======
 			DataStream<T> inputStream, Pattern<T, ?> pattern, EventComparator<T> comparator) {
->>>>>>> e0d8c147
 
 		final TypeSerializer<T> inputSerializer = inputStream.getType().createSerializer(inputStream.getExecutionConfig());
 
