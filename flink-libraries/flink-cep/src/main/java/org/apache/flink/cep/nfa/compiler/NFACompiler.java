/*
 * Licensed to the Apache Software Foundation (ASF) under one
 * or more contributor license agreements.  See the NOTICE file
 * distributed with this work for additional information
 * regarding copyright ownership.  The ASF licenses this file
 * to you under the Apache License, Version 2.0 (the
 * "License"); you may not use this file except in compliance
 * with the License.  You may obtain a copy of the License at
 *
 *     http://www.apache.org/licenses/LICENSE-2.0
 *
 * Unless required by applicable law or agreed to in writing, software
 * distributed under the License is distributed on an "AS IS" BASIS,
 * WITHOUT WARRANTIES OR CONDITIONS OF ANY KIND, either express or implied.
 * See the License for the specific language governing permissions and
 * limitations under the License.
 */

package org.apache.flink.cep.nfa.compiler;

import org.apache.flink.annotation.Internal;
import org.apache.flink.api.common.typeutils.TypeSerializer;
import org.apache.flink.api.java.tuple.Tuple2;
import org.apache.flink.cep.nfa.AfterMatchSkipStrategy;
import org.apache.flink.cep.nfa.NFA;
import org.apache.flink.cep.nfa.State;
import org.apache.flink.cep.nfa.StateTransition;
import org.apache.flink.cep.nfa.StateTransitionAction;
import org.apache.flink.cep.pattern.GroupPattern;
import org.apache.flink.cep.pattern.MalformedPatternException;
import org.apache.flink.cep.pattern.Pattern;
import org.apache.flink.cep.pattern.Quantifier;
import org.apache.flink.cep.pattern.Quantifier.Times;
import org.apache.flink.cep.pattern.conditions.AndCondition;
import org.apache.flink.cep.pattern.conditions.BooleanConditions;
import org.apache.flink.cep.pattern.conditions.IterativeCondition;
import org.apache.flink.cep.pattern.conditions.NotCondition;
import org.apache.flink.streaming.api.windowing.time.Time;

import org.apache.flink.shaded.guava18.com.google.common.base.Predicate;
import org.apache.flink.shaded.guava18.com.google.common.collect.Iterators;

import javax.annotation.Nullable;

import java.io.Serializable;
import java.util.ArrayList;
import java.util.Collection;
import java.util.Collections;
import java.util.HashMap;
import java.util.List;
import java.util.Map;

/**
 * Compiler class containing methods to compile a {@link Pattern} into a {@link NFA} or a
 * {@link NFAFactory}.
 */
public class NFACompiler {

	protected static final String ENDING_STATE_NAME = "$endState$";

	/**
	 * Compiles the given pattern into a {@link NFA}.
	 *
	 * @param pattern Definition of sequence pattern
	 * @param inputTypeSerializer Serializer for the input type
	 * @param timeoutHandling True if the NFA shall return timed out event patterns
	 * @param <T> Type of the input events
	 * @return Non-deterministic finite automaton representing the given pattern
	 */
	public static <T> NFA<T> compile(
		Pattern<T, ?> pattern,
		TypeSerializer<T> inputTypeSerializer,
		boolean timeoutHandling) {
		NFAFactory<T> factory = compileFactory(pattern, inputTypeSerializer, timeoutHandling);

		return factory.createNFA();
	}

	/**
	 * Compiles the given pattern into a {@link NFAFactory}. The NFA factory can be used to create
	 * multiple NFAs.
	 *
	 * @param pattern Definition of sequence pattern
	 * @param inputTypeSerializer Serializer for the input type
	 * @param timeoutHandling True if the NFA shall return timed out event patterns
	 * @param <T> Type of the input events
	 * @return Factory for NFAs corresponding to the given pattern
	 */
	@SuppressWarnings("unchecked")
	public static <T> NFAFactory<T> compileFactory(
		final Pattern<T, ?> pattern,
		final TypeSerializer<T> inputTypeSerializer,
		boolean timeoutHandling) {
		if (pattern == null) {
			// return a factory for empty NFAs
			return new NFAFactoryImpl<>(inputTypeSerializer, 0, Collections.<State<T>>emptyList(), timeoutHandling);
		} else {
			final NFAFactoryCompiler<T> nfaFactoryCompiler = new NFAFactoryCompiler<>(pattern);
			nfaFactoryCompiler.compileFactory();
			return new NFAFactoryImpl<>(inputTypeSerializer, nfaFactoryCompiler.getWindowTime(), nfaFactoryCompiler.getStates(), timeoutHandling);
		}
	}

	/**
	 * Converts a {@link Pattern} into graph of {@link State}. It enables sharing of
	 * compilation state across methods.
	 *
	 * @param <T>
	 */
	static class NFAFactoryCompiler<T> {

		private final NFAStateNameHandler stateNameHandler = new NFAStateNameHandler();
		private final Map<String, State<T>> stopStates = new HashMap<>();
		private final List<State<T>> states = new ArrayList<>();

		private long windowTime = 0;
		private GroupPattern<T, ?> currentGroupPattern;
		private Map<GroupPattern<T, ?>, Boolean> firstOfLoopMap = new HashMap<>();
		private Pattern<T, ?> currentPattern;
		private Pattern<T, ?> followingPattern;
<<<<<<< HEAD
		private final AfterMatchSkipStrategy afterMatchSkipStrategy;
=======
		private Map<String, State<T>> originalStateMap = new HashMap<>();
>>>>>>> 3f4de57b

		NFAFactoryCompiler(final Pattern<T, ?> pattern) {
			this.currentPattern = pattern;
			afterMatchSkipStrategy = pattern.getAfterMatchSkipStrategy();
		}

		/**
		 * Compiles the given pattern into a {@link NFAFactory}. The NFA factory can be used to create
		 * multiple NFAs.
		 */
		void compileFactory() {
			if (currentPattern.getQuantifier().getConsumingStrategy() == Quantifier.ConsumingStrategy.NOT_FOLLOW) {
				throw new MalformedPatternException("NotFollowedBy is not supported as a last part of a Pattern!");
			}

			checkPatternNameUniqueness();

			checkPatternSkipStrategy();

			// we're traversing the pattern from the end to the beginning --> the first state is the final state
			State<T> sinkState = createEndingState();
			// add all the normal states
			sinkState = createMiddleStates(sinkState);
			// add the beginning state
			createStartState(sinkState);
		}

		AfterMatchSkipStrategy getAfterMatchSkipStrategy(){
			return afterMatchSkipStrategy;
		}

		List<State<T>> getStates() {
			return states;
		}

		long getWindowTime() {
			return windowTime;
		}

		/**
		 * Check pattern after match skip strategy.
		 */
		private void checkPatternSkipStrategy() {
			if (afterMatchSkipStrategy.getStrategy() == AfterMatchSkipStrategy.SkipStrategy.SKIP_TO_FIRST ||
				afterMatchSkipStrategy.getStrategy() == AfterMatchSkipStrategy.SkipStrategy.SKIP_TO_LAST) {
				Pattern<T, ?> pattern = currentPattern;
				while (pattern.getPrevious() != null && !pattern.getName().equals(afterMatchSkipStrategy.getPatternName())) {
					pattern = pattern.getPrevious();
				}

				// pattern name match check.
				if (!pattern.getName().equals(afterMatchSkipStrategy.getPatternName())) {
					throw new MalformedPatternException("The pattern name specified in AfterMatchSkipStrategy " +
						"can not be found in the given Pattern");
				}
			}
		}

		/**
		 * Check if there are duplicate pattern names. If yes, it
		 * throws a {@link MalformedPatternException}.
		 */
		private void checkPatternNameUniqueness() {
			// make sure there is no pattern with name "$endState$"
			stateNameHandler.checkNameUniqueness(ENDING_STATE_NAME);
			Pattern patternToCheck = currentPattern;
			while (patternToCheck != null) {
				checkPatternNameUniqueness(patternToCheck);
				patternToCheck = patternToCheck.getPrevious();
			}
			stateNameHandler.clear();
		}

		/**
		 * Check if the given pattern's name is already used or not. If yes, it
		 * throws a {@link MalformedPatternException}.
		 *
		 * @param pattern The pattern to be checked
		 */
		private void checkPatternNameUniqueness(final Pattern pattern) {
			if (pattern instanceof GroupPattern) {
				Pattern patternToCheck = ((GroupPattern) pattern).getRawPattern();
				while (patternToCheck != null) {
					checkPatternNameUniqueness(patternToCheck);
					patternToCheck = patternToCheck.getPrevious();
				}
			} else {
				stateNameHandler.checkNameUniqueness(pattern.getName());
			}
		}

		/**
		 * Retrieves list of conditions resulting in Stop state and names of the corresponding NOT patterns.
		 *
		 * <p>A current not condition can be produced in two cases:
		 * <ol>
		 *     <li>the previous pattern is a {@link Quantifier.ConsumingStrategy#NOT_FOLLOW}</li>
		 *     <li>exists a backward path of {@link Quantifier.QuantifierProperty#OPTIONAL} patterns to
		 *       {@link Quantifier.ConsumingStrategy#NOT_FOLLOW}</li>
		 * </ol>
		 *
		 * <p><b>WARNING:</b> for more info on the second case see: {@link NFAFactoryCompiler#copyWithoutTransitiveNots(State)}
		 *
		 * @return list of not conditions with corresponding names
		 */
		private List<Tuple2<IterativeCondition<T>, String>> getCurrentNotCondition() {
			List<Tuple2<IterativeCondition<T>, String>> notConditions = new ArrayList<>();

			Pattern<T, ? extends T> previousPattern = currentPattern;
			while (previousPattern.getPrevious() != null && (
				previousPattern.getPrevious().getQuantifier().hasProperty(Quantifier.QuantifierProperty.OPTIONAL) ||
				previousPattern.getPrevious().getQuantifier().getConsumingStrategy() == Quantifier.ConsumingStrategy.NOT_FOLLOW)) {

				previousPattern = previousPattern.getPrevious();

				if (previousPattern.getQuantifier().getConsumingStrategy() == Quantifier.ConsumingStrategy.NOT_FOLLOW) {
					final IterativeCondition<T> notCondition = getTakeCondition(previousPattern);
					notConditions.add(Tuple2.of(notCondition, previousPattern.getName()));
				}
			}
			return notConditions;
		}

		/**
		 * Creates the dummy Final {@link State} of the NFA graph.
		 * @return dummy Final state
		 */
		private State<T> createEndingState() {
			State<T> endState = createState(ENDING_STATE_NAME, State.StateType.Final);
			windowTime = currentPattern.getWindowTime() != null ? currentPattern.getWindowTime().toMilliseconds() : 0L;
			return endState;
		}

		/**
		 * Creates all the states between Start and Final state.
		 *
		 * @param sinkState the state that last state should point to (always the Final state)
		 * @return the next state after Start in the resulting graph
		 */
		private State<T> createMiddleStates(final State<T> sinkState) {
			State<T> lastSink = sinkState;
			while (currentPattern.getPrevious() != null) {

				if (currentPattern.getQuantifier().getConsumingStrategy() == Quantifier.ConsumingStrategy.NOT_FOLLOW) {
					//skip notFollow patterns, they are converted into edge conditions
				} else if (currentPattern.getQuantifier().getConsumingStrategy() == Quantifier.ConsumingStrategy.NOT_NEXT) {
					final State<T> notNext = createState(currentPattern.getName(), State.StateType.Normal);
					final IterativeCondition<T> notCondition = getTakeCondition(currentPattern);
					final State<T> stopState = createStopState(notCondition, currentPattern.getName());

					if (lastSink.isFinal()) {
						//so that the proceed to final is not fired
						notNext.addIgnore(lastSink, new NotCondition<>(notCondition));
					} else {
						notNext.addProceed(lastSink, new NotCondition<>(notCondition));
					}
					notNext.addProceed(stopState, notCondition);
					lastSink = notNext;
				} else {
					lastSink = convertPattern(lastSink);
				}

				// we traverse the pattern graph backwards
				followingPattern = currentPattern;
				currentPattern = currentPattern.getPrevious();

				final Time currentWindowTime = currentPattern.getWindowTime();
				if (currentWindowTime != null && currentWindowTime.toMilliseconds() < windowTime) {
					// the window time is the global minimum of all window times of each state
					windowTime = currentWindowTime.toMilliseconds();
				}
			}
			return lastSink;
		}

		/**
		 * Creates the Start {@link State} of the resulting NFA graph.
		 *
		 * @param sinkState the state that Start state should point to (always first state of middle states)
		 * @return created state
		 */
		@SuppressWarnings("unchecked")
		private State<T> createStartState(State<T> sinkState) {
			final State<T> beginningState = convertPattern(sinkState);
			beginningState.makeStart();
			return beginningState;
		}

		private State<T> convertPattern(final State<T> sinkState) {
			final State<T> lastSink;

			final Quantifier quantifier = currentPattern.getQuantifier();
			if (quantifier.hasProperty(Quantifier.QuantifierProperty.LOOPING)) {

				// if loop has started then all notPatterns previous to the optional states are no longer valid
				setCurrentGroupPatternFirstOfLoop(false);
				final State<T> sink = copyWithoutTransitiveNots(sinkState);
				final State<T> looping = createLooping(sink);

				setCurrentGroupPatternFirstOfLoop(true);
				lastSink = createTimesState(looping, sinkState, currentPattern.getTimes());
			} else if (quantifier.hasProperty(Quantifier.QuantifierProperty.TIMES)) {
				lastSink = createTimesState(sinkState, sinkState, currentPattern.getTimes());
			} else {
				lastSink = createSingletonState(sinkState);
			}
			addStopStates(lastSink);

			return lastSink;
		}

		/**
		 * Creates a state with {@link State.StateType#Normal} and adds it to the collection of created states.
		 * Should be used instead of instantiating with new operator.
		 *
		 * @return the created state
		 */
		private State<T> createState(String name, State.StateType stateType) {
			String stateName = stateNameHandler.getUniqueInternalName(name);
			State<T> state = new State<>(stateName, stateType);
			states.add(state);
			return state;
		}

		private State<T> createStopState(final IterativeCondition<T> notCondition, final String name) {
			// We should not duplicate the notStates. All states from which we can stop should point to the same one.
			State<T> stopState = stopStates.get(name);
			if (stopState == null) {
				stopState = createState(name, State.StateType.Stop);
				stopState.addTake(notCondition);
				stopStates.put(name, stopState);
			}
			return stopState;
		}

		/**
		 * This method creates an alternative state that is target for TAKE transition from an optional State.
		 * Accepting an event in optional State discards all not Patterns that were present before it.
		 *
		 * <p>E.g for a Pattern begin("a").notFollowedBy("b").followedByAny("c").optional().followedByAny("d")
		 * a sequence like : {a c b d} is a valid match, but {a b d} is not.
		 *
		 * <p><b>NOTICE:</b> This method creates copy only if it necessary.
		 *
		 * @param sinkState a state to create copy without transitive nots
		 * @return the copy of the state itself if no modifications were needed
		 */
		private State<T> copyWithoutTransitiveNots(final State<T> sinkState) {
			final List<Tuple2<IterativeCondition<T>, String>> currentNotCondition = getCurrentNotCondition();

			if (currentNotCondition.isEmpty() ||
				!currentPattern.getQuantifier().hasProperty(Quantifier.QuantifierProperty.OPTIONAL)) {
				//we do not create an alternative path if we are NOT in an OPTIONAL state or there is no NOTs prior to
				//the optional state
				return sinkState;
			}

			final State<T> copyOfSink = createState(sinkState.getName(), sinkState.getStateType());

			for (StateTransition<T> tStateTransition : sinkState.getStateTransitions()) {

				if (tStateTransition.getAction() == StateTransitionAction.PROCEED) {
					State<T> targetState = tStateTransition.getTargetState();
					boolean remove = false;
					if (targetState.isStop()) {
						for (Tuple2<IterativeCondition<T>, String> notCondition : currentNotCondition) {
							if (targetState.getName().equals(notCondition.f1)) {
								remove = true;
							}
						}
					} else {
						targetState = copyWithoutTransitiveNots(tStateTransition.getTargetState());
					}

					if (!remove) {
						copyOfSink.addStateTransition(tStateTransition.getAction(), targetState, tStateTransition.getCondition());
					}
				} else {
					copyOfSink.addStateTransition(
							tStateTransition.getAction(),
							tStateTransition.getTargetState().equals(tStateTransition.getSourceState())
									? copyOfSink
									: tStateTransition.getTargetState(),
							tStateTransition.getCondition()
					);
				}

			}
			return copyOfSink;
		}

		private State<T> copy(final State<T> state) {
			final State<T> copyOfState = createState(
				NFAStateNameHandler.getOriginalNameFromInternal(state.getName()),
				state.getStateType());
			for (StateTransition<T> tStateTransition : state.getStateTransitions()) {
				copyOfState.addStateTransition(
					tStateTransition.getAction(),
					tStateTransition.getTargetState().equals(tStateTransition.getSourceState())
							? copyOfState
							: tStateTransition.getTargetState(),
					tStateTransition.getCondition());
			}
			return copyOfState;
		}

		private void addStopStates(final State<T> state) {
			for (Tuple2<IterativeCondition<T>, String> notCondition: getCurrentNotCondition()) {
				final State<T> stopState = createStopState(notCondition.f0, notCondition.f1);
				state.addProceed(stopState, notCondition.f0);
			}
		}

		private void addStopStateToLooping(final State<T> loopingState) {
			if (followingPattern != null &&
					followingPattern.getQuantifier().getConsumingStrategy() == Quantifier.ConsumingStrategy.NOT_FOLLOW) {
				final IterativeCondition<T> notCondition = getTakeCondition(followingPattern);
				final State<T> stopState = createStopState(notCondition, followingPattern.getName());
				loopingState.addProceed(stopState, notCondition);
			}
		}

		/**
		 * Creates a "complex" state consisting of given number of states with
		 * same {@link IterativeCondition}.
		 *
		 * @param sinkState the state that the created state should point to
		 * @param proceedState state that the state being converted should proceed to
		 * @param times     number of times the state should be copied
		 * @return the first state of the "complex" state, next state should point to it
		 */
		@SuppressWarnings("unchecked")
		private State<T> createTimesState(final State<T> sinkState, final State<T> proceedState, Times times) {
			State<T> lastSink = sinkState;
			setCurrentGroupPatternFirstOfLoop(false);
			final IterativeCondition<T> untilCondition = (IterativeCondition<T>) currentPattern.getUntilCondition();
			final IterativeCondition<T> innerIgnoreCondition = extendWithUntilCondition(
				getInnerIgnoreCondition(currentPattern),
				untilCondition,
				false);
			final IterativeCondition<T> takeCondition = extendWithUntilCondition(
				getTakeCondition(currentPattern),
				untilCondition,
				true);

			if (currentPattern.getQuantifier().hasProperty(Quantifier.QuantifierProperty.GREEDY) &&
				times.getFrom() != times.getTo()) {
				if (untilCondition != null) {
					State<T> sinkStateCopy = copy(sinkState);
					originalStateMap.put(sinkState.getName(), sinkStateCopy);
				}
				updateWithGreedyCondition(sinkState, takeCondition);
			}

			for (int i = times.getFrom(); i < times.getTo(); i++) {
				lastSink = createSingletonState(lastSink, proceedState, takeCondition, innerIgnoreCondition, true);
				addStopStateToLooping(lastSink);
			}
			for (int i = 0; i < times.getFrom() - 1; i++) {
				lastSink = createSingletonState(lastSink, null, takeCondition, innerIgnoreCondition, false);
				addStopStateToLooping(lastSink);
			}
			// we created the intermediate states in the loop, now we create the start of the loop.
			setCurrentGroupPatternFirstOfLoop(true);
			return createSingletonState(
				lastSink,
				proceedState,
				takeCondition,
				getIgnoreCondition(currentPattern),
				currentPattern.getQuantifier().hasProperty(Quantifier.QuantifierProperty.OPTIONAL));
		}

		/**
		 * Marks the current group pattern as the head of the TIMES quantifier or not.
		 *
		 * @param isFirstOfLoop whether the current group pattern is the head of the TIMES quantifier
		 */
		@SuppressWarnings("unchecked")
		private void setCurrentGroupPatternFirstOfLoop(boolean isFirstOfLoop) {
			if (currentPattern instanceof GroupPattern) {
				firstOfLoopMap.put((GroupPattern<T, ?>) currentPattern, isFirstOfLoop);
			}
		}

		/**
		 * Checks if the current group pattern is the head of the TIMES/LOOPING quantifier or not a
		 * TIMES/LOOPING quantifier pattern.
		 */
		private boolean isCurrentGroupPatternFirstOfLoop() {
			if (firstOfLoopMap.containsKey(currentGroupPattern)) {
				return firstOfLoopMap.get(currentGroupPattern);
			} else {
				return true;
			}
		}

		/**
		 * Checks if the given pattern is the head pattern of the current group pattern.
		 *
		 * @param pattern the pattern to be checked
		 * @return {@code true} iff the given pattern is in a group pattern and it is the head pattern of the
		 * group pattern, {@code false} otherwise
		 */
		private boolean headOfGroup(Pattern<T, ?> pattern) {
			return currentGroupPattern != null && pattern.getPrevious() == null;
		}

		/**
		 * Checks if the given pattern is optional. If the given pattern is the head of a group pattern,
		 * the optional status depends on the group pattern.
		 */
		private boolean isPatternOptional(Pattern<T, ?> pattern) {
			if (headOfGroup(pattern)) {
				return isCurrentGroupPatternFirstOfLoop() &&
					currentGroupPattern.getQuantifier().hasProperty(Quantifier.QuantifierProperty.OPTIONAL);
			} else {
				return pattern.getQuantifier().hasProperty(Quantifier.QuantifierProperty.OPTIONAL);
			}
		}

		/**
		 * Creates a simple single state. For an OPTIONAL state it also consists
		 * of a similar state without the PROCEED edge, so that for each PROCEED transition branches
		 * in computation state graph  can be created only once.
		 *
		 * @param sinkState state that the state being converted should point to
		 * @return the created state
		 */
		@SuppressWarnings("unchecked")
		private State<T> createSingletonState(final State<T> sinkState) {
			return createSingletonState(
				sinkState,
				sinkState,
				getTakeCondition(currentPattern),
				getIgnoreCondition(currentPattern),
				isPatternOptional(currentPattern));
		}

		/**
		 * Creates a simple single state. For an OPTIONAL state it also consists
		 * of a similar state without the PROCEED edge, so that for each PROCEED transition branches
		 * in computation state graph  can be created only once.
		 *
		 * @param ignoreCondition condition that should be applied to IGNORE transition
		 * @param sinkState state that the state being converted should point to
		 * @param proceedState state that the state being converted should proceed to
		 * @param isOptional whether the state being converted is optional
		 * @return the created state
		 */
		@SuppressWarnings("unchecked")
		private State<T> createSingletonState(final State<T> sinkState,
			final State<T> proceedState,
			final IterativeCondition<T> takeCondition,
			final IterativeCondition<T> ignoreCondition,
			final boolean isOptional) {
			if (currentPattern instanceof GroupPattern) {
				return createGroupPatternState((GroupPattern) currentPattern, sinkState, proceedState, isOptional);
			}

			final State<T> singletonState = createState(currentPattern.getName(), State.StateType.Normal);
			// if event is accepted then all notPatterns previous to the optional states are no longer valid
			final State<T> sink = copyWithoutTransitiveNots(sinkState);
			singletonState.addTake(sink, takeCondition);

			// if no element accepted the previous nots are still valid.
			final IterativeCondition<T> proceedCondition = getTrueFunction();

			// for the first state of a group pattern, its PROCEED edge should point to the following state of
			// that group pattern and the edge will be added at the end of creating the NFA for that group pattern
			if (isOptional && !headOfGroup(currentPattern)) {
				if (currentPattern.getQuantifier().hasProperty(Quantifier.QuantifierProperty.GREEDY)) {
					final IterativeCondition<T> untilCondition =
						(IterativeCondition<T>) currentPattern.getUntilCondition();
					if (untilCondition != null) {
						singletonState.addProceed(
							originalStateMap.get(proceedState.getName()),
							new AndCondition<>(proceedCondition, untilCondition));
					}
					singletonState.addProceed(proceedState,
						untilCondition != null
							? new AndCondition<>(proceedCondition, new NotCondition<>(untilCondition))
							: proceedCondition);
				} else {
					singletonState.addProceed(proceedState, proceedCondition);
				}
			}

			if (ignoreCondition != null) {
				final State<T> ignoreState;
				if (isOptional) {
					ignoreState = createState(currentPattern.getName(), State.StateType.Normal);
					ignoreState.addTake(sink, takeCondition);
					ignoreState.addIgnore(ignoreCondition);
					addStopStates(ignoreState);
				} else {
					ignoreState = singletonState;
				}
				singletonState.addIgnore(ignoreState, ignoreCondition);
			}
			return singletonState;
		}

		/**
		 * Create all the states for the group pattern.
		 *
		 * @param groupPattern the group pattern to create the states for
		 * @param sinkState the state that the group pattern being converted should point to
		 * @param proceedState the state that the group pattern being converted should proceed to
		 * @param isOptional whether the group pattern being converted is optional
		 * @return the first state of the states of the group pattern
		 */
		private State<T> createGroupPatternState(
			final GroupPattern<T, ?> groupPattern,
			final State<T> sinkState,
			final State<T> proceedState,
			final boolean isOptional) {
			final IterativeCondition<T> proceedCondition = getTrueFunction();

			Pattern<T, ?> oldCurrentPattern = currentPattern;
			Pattern<T, ?> oldFollowingPattern = followingPattern;
			GroupPattern<T, ?> oldGroupPattern = currentGroupPattern;

			State<T> lastSink = sinkState;
			currentGroupPattern = groupPattern;
			currentPattern = groupPattern.getRawPattern();
			lastSink = createMiddleStates(lastSink);
			lastSink = convertPattern(lastSink);
			if (isOptional) {
				// for the first state of a group pattern, its PROCEED edge should point to
				// the following state of that group pattern
				lastSink.addProceed(proceedState, proceedCondition);
			}
			currentPattern = oldCurrentPattern;
			followingPattern = oldFollowingPattern;
			currentGroupPattern = oldGroupPattern;
			return lastSink;
		}

		/**
		 * Create the states for the group pattern as a looping one.
		 *
		 * @param groupPattern the group pattern to create the states for
		 * @param sinkState the state that the group pattern being converted should point to
		 * @return the first state of the states of the group pattern
		 */
		private State<T> createLoopingGroupPatternState(
			final GroupPattern<T, ?> groupPattern,
			final State<T> sinkState) {
			final IterativeCondition<T> proceedCondition = getTrueFunction();

			Pattern<T, ?> oldCurrentPattern = currentPattern;
			Pattern<T, ?> oldFollowingPattern = followingPattern;
			GroupPattern<T, ?> oldGroupPattern = currentGroupPattern;

			final State<T> dummyState = createState(currentPattern.getName(), State.StateType.Normal);
			State<T> lastSink = dummyState;
			currentGroupPattern = groupPattern;
			currentPattern = groupPattern.getRawPattern();
			lastSink = createMiddleStates(lastSink);
			lastSink = convertPattern(lastSink);
			lastSink.addProceed(sinkState, proceedCondition);
			dummyState.addProceed(lastSink, proceedCondition);
			currentPattern = oldCurrentPattern;
			followingPattern = oldFollowingPattern;
			currentGroupPattern = oldGroupPattern;
			return lastSink;
		}

		/**
		 * Creates the given state as a looping one. Looping state is one with TAKE edge to itself and
		 * PROCEED edge to the sinkState. It also consists of a similar state without the PROCEED edge, so that
		 * for each PROCEED transition branches in computation state graph  can be created only once.
		 *
		 * @param sinkState the state that the converted state should point to
		 * @return the first state of the created complex state
		 */
		@SuppressWarnings("unchecked")
		private State<T> createLooping(final State<T> sinkState) {
			if (currentPattern instanceof GroupPattern) {
				return createLoopingGroupPatternState((GroupPattern) currentPattern, sinkState);
			}
			final IterativeCondition<T> untilCondition = (IterativeCondition<T>) currentPattern.getUntilCondition();

			final IterativeCondition<T> ignoreCondition = extendWithUntilCondition(
				getInnerIgnoreCondition(currentPattern),
				untilCondition,
				false);
			final IterativeCondition<T> takeCondition = extendWithUntilCondition(
				getTakeCondition(currentPattern),
				untilCondition,
				true);

			IterativeCondition<T> proceedCondition = getTrueFunction();
			final State<T> loopingState = createState(currentPattern.getName(), State.StateType.Normal);

			if (currentPattern.getQuantifier().hasProperty(Quantifier.QuantifierProperty.GREEDY)) {
				if (untilCondition != null) {
					State<T> sinkStateCopy = copy(sinkState);
					loopingState.addProceed(sinkStateCopy, new AndCondition<>(proceedCondition, untilCondition));
					originalStateMap.put(sinkState.getName(), sinkStateCopy);
				}
				loopingState.addProceed(sinkState,
					untilCondition != null
						? new AndCondition<>(proceedCondition, new NotCondition<>(untilCondition))
						: proceedCondition);
				updateWithGreedyCondition(sinkState, getTakeCondition(currentPattern));
			} else {
				loopingState.addProceed(sinkState, proceedCondition);
			}
			loopingState.addTake(takeCondition);

			addStopStateToLooping(loopingState);

			if (ignoreCondition != null) {
				final State<T> ignoreState = createState(currentPattern.getName(), State.StateType.Normal);
				ignoreState.addTake(loopingState, takeCondition);
				ignoreState.addIgnore(ignoreCondition);
				loopingState.addIgnore(ignoreState, ignoreCondition);

				addStopStateToLooping(ignoreState);
			}
			return loopingState;
		}

		/**
		 * This method extends the given condition with stop(until) condition if necessary.
		 * The until condition needs to be applied only if both of the given conditions are not null.
		 *
		 * @param condition the condition to extend
		 * @param untilCondition the until condition to join with the given condition
		 * @param isTakeCondition whether the {@code condition} is for {@code TAKE} edge
		 * @return condition with AND applied or the original condition
		 */
		private IterativeCondition<T> extendWithUntilCondition(
				IterativeCondition<T> condition,
				IterativeCondition<T> untilCondition,
				boolean isTakeCondition) {
			if (untilCondition != null && condition != null) {
				return new AndCondition<>(new NotCondition<>(untilCondition), condition);
			} else if (untilCondition != null && isTakeCondition) {
				return new NotCondition<>(untilCondition);
			}

			return condition;
		}

		/**
		 * @return The {@link IterativeCondition condition} for the {@code IGNORE} edge
		 * that corresponds to the specified {@link Pattern} and extended with stop(until) condition
		 * if necessary. It is applicable only for inner states of a complex state like looping or times.
		 */
		@SuppressWarnings("unchecked")
		private IterativeCondition<T> getInnerIgnoreCondition(Pattern<T, ?> pattern) {
			Quantifier.ConsumingStrategy consumingStrategy = pattern.getQuantifier().getInnerConsumingStrategy();
			if (headOfGroup(pattern)) {
				// for the head pattern of a group pattern, we should consider the
				// inner consume strategy of the group pattern
				consumingStrategy = currentGroupPattern.getQuantifier().getInnerConsumingStrategy();
			}

			IterativeCondition<T> innerIgnoreCondition = null;
			switch (consumingStrategy) {
				case STRICT:
					innerIgnoreCondition = null;
					break;
				case SKIP_TILL_NEXT:
					innerIgnoreCondition = new NotCondition<>((IterativeCondition<T>) pattern.getCondition());
					break;
				case SKIP_TILL_ANY:
					innerIgnoreCondition = BooleanConditions.trueFunction();
					break;
			}

			if (currentGroupPattern != null && currentGroupPattern.getUntilCondition() != null) {
				innerIgnoreCondition = extendWithUntilCondition(
					innerIgnoreCondition,
					(IterativeCondition<T>) currentGroupPattern.getUntilCondition(),
					false);
			}
			return innerIgnoreCondition;
		}

		/**
		 * @return The {@link IterativeCondition condition} for the {@code IGNORE} edge
		 * that corresponds to the specified {@link Pattern} and extended with
		 * stop(until) condition if necessary. For more on strategy see {@link Quantifier}
		 */
		@SuppressWarnings("unchecked")
		private IterativeCondition<T> getIgnoreCondition(Pattern<T, ?> pattern) {
			Quantifier.ConsumingStrategy consumingStrategy = pattern.getQuantifier().getConsumingStrategy();
			if (headOfGroup(pattern)) {
				// for the head pattern of a group pattern, we should consider the inner consume strategy
				// of the group pattern if the group pattern is not the head of the TIMES/LOOPING quantifier;
				// otherwise, we should consider the consume strategy of the group pattern
				if (isCurrentGroupPatternFirstOfLoop()) {
					consumingStrategy = currentGroupPattern.getQuantifier().getConsumingStrategy();
				} else {
					consumingStrategy = currentGroupPattern.getQuantifier().getInnerConsumingStrategy();
				}
			}

			IterativeCondition<T> ignoreCondition = null;
			switch (consumingStrategy) {
				case STRICT:
					ignoreCondition = null;
					break;
				case SKIP_TILL_NEXT:
					ignoreCondition = new NotCondition<>((IterativeCondition<T>) pattern.getCondition());
					break;
				case SKIP_TILL_ANY:
					ignoreCondition = BooleanConditions.trueFunction();
					break;
			}

			if (currentGroupPattern != null && currentGroupPattern.getUntilCondition() != null) {
				ignoreCondition = extendWithUntilCondition(
					ignoreCondition,
					(IterativeCondition<T>) currentGroupPattern.getUntilCondition(),
					false);
			}
			return ignoreCondition;
		}

		/**
		 * @return the {@link IterativeCondition condition} for the {@code TAKE} edge
		 * that corresponds to the specified {@link Pattern} and extended with
		 * stop(until) condition if necessary.
		 */
		@SuppressWarnings("unchecked")
		private IterativeCondition<T> getTakeCondition(Pattern<T, ?> pattern) {
			IterativeCondition<T> takeCondition = (IterativeCondition<T>) pattern.getCondition();
			if (currentGroupPattern != null && currentGroupPattern.getUntilCondition() != null) {
				takeCondition = extendWithUntilCondition(
					takeCondition,
					(IterativeCondition<T>) currentGroupPattern.getUntilCondition(),
					true);
			}
			return takeCondition;
		}

		/**
		 * @return An true function extended with stop(until) condition if necessary.
		 */
		@SuppressWarnings("unchecked")
		private IterativeCondition<T> getTrueFunction() {
			IterativeCondition<T> trueCondition = BooleanConditions.trueFunction();
			if (currentGroupPattern != null && currentGroupPattern.getUntilCondition() != null) {
				trueCondition = extendWithUntilCondition(
					trueCondition,
					(IterativeCondition<T>) currentGroupPattern.getUntilCondition(),
					true);
			}
			return trueCondition;
		}

		private void updateWithGreedyCondition(
			State<T> state,
			IterativeCondition<T> takeCondition) {
			for (StateTransition<T> stateTransition : state.getStateTransitions()) {
				stateTransition.setCondition(
					new AndCondition<>(stateTransition.getCondition(), new NotCondition<>(takeCondition)));
			}
		}
	}

	/**
	 * Used for migrating CEP graphs prior to 1.3. It removes the dummy start, adds the dummy end, and translates all
	 * states to consuming ones by moving all TAKEs and IGNOREs to the next state. This method assumes each state
	 * has at most one TAKE and one IGNORE and name of each state is unique. No PROCEED transition is allowed!
	 *
	 * @param oldStartState dummy start state of old graph
	 * @param <T>           type of events
	 * @return map of new states, where key is the name of a state and value is the state itself
	 */
	@Internal
	public static <T> Map<String, State<T>> migrateGraph(State<T> oldStartState) {
		State<T> oldFirst = oldStartState;
		State<T> oldSecond = oldStartState.getStateTransitions().iterator().next().getTargetState();

		StateTransition<T> oldFirstToSecondTake = Iterators.find(
			oldFirst.getStateTransitions().iterator(),
			new Predicate<StateTransition<T>>() {
				@Override
				public boolean apply(@Nullable StateTransition<T> input) {
					return input != null && input.getAction() == StateTransitionAction.TAKE;
				}

			});

		StateTransition<T> oldFirstIgnore = Iterators.find(
			oldFirst.getStateTransitions().iterator(),
			new Predicate<StateTransition<T>>() {
				@Override
				public boolean apply(@Nullable StateTransition<T> input) {
					return input != null && input.getAction() == StateTransitionAction.IGNORE;
				}

			}, null);

		StateTransition<T> oldSecondToThirdTake = Iterators.find(
			oldSecond.getStateTransitions().iterator(),
			new Predicate<StateTransition<T>>() {
				@Override
				public boolean apply(@Nullable StateTransition<T> input) {
					return input != null && input.getAction() == StateTransitionAction.TAKE;
				}

			}, null);

		final Map<String, State<T>> convertedStates = new HashMap<>();
		State<T> newSecond;
		State<T> newFirst = new State<>(oldSecond.getName(), State.StateType.Start);
		convertedStates.put(newFirst.getName(), newFirst);
		while (oldSecondToThirdTake != null) {

			newSecond = new State<T>(oldSecondToThirdTake.getTargetState().getName(), State.StateType.Normal);
			convertedStates.put(newSecond.getName(), newSecond);
			newFirst.addTake(newSecond, oldFirstToSecondTake.getCondition());

			if (oldFirstIgnore != null) {
				newFirst.addIgnore(oldFirstIgnore.getCondition());
			}

			oldFirst = oldSecond;

			oldFirstToSecondTake = Iterators.find(
				oldFirst.getStateTransitions().iterator(),
				new Predicate<StateTransition<T>>() {
					@Override
					public boolean apply(@Nullable StateTransition<T> input) {
						return input != null && input.getAction() == StateTransitionAction.TAKE;
					}

				});

			oldFirstIgnore = Iterators.find(
				oldFirst.getStateTransitions().iterator(),
				new Predicate<StateTransition<T>>() {
					@Override
					public boolean apply(@Nullable StateTransition<T> input) {
						return input != null && input.getAction() == StateTransitionAction.IGNORE;
					}

				}, null);

			oldSecond = oldSecondToThirdTake.getTargetState();

			oldSecondToThirdTake = Iterators.find(
				oldSecond.getStateTransitions().iterator(),
				new Predicate<StateTransition<T>>() {
					@Override
					public boolean apply(@Nullable StateTransition<T> input) {
						return input != null && input.getAction() == StateTransitionAction.TAKE;
					}

				}, null);

			newFirst = newSecond;
		}

		final State<T> endingState = new State<>(ENDING_STATE_NAME, State.StateType.Final);

		newFirst.addTake(endingState, oldFirstToSecondTake.getCondition());

		if (oldFirstIgnore != null) {
			newFirst.addIgnore(oldFirstIgnore.getCondition());
		}

		convertedStates.put(endingState.getName(), endingState);

		return convertedStates;
	}

	/**
	 * Factory interface for {@link NFA}.
	 *
	 * @param <T> Type of the input events which are processed by the NFA
	 */
	public interface NFAFactory<T> extends Serializable {
		NFA<T> createNFA();
	}

	/**
	 * Implementation of the {@link NFAFactory} interface.
	 *
	 * <p>The implementation takes the input type serializer, the window time and the set of
	 * states and their transitions to be able to create an NFA from them.
	 *
	 * @param <T> Type of the input events which are processed by the NFA
	 */
	private static class NFAFactoryImpl<T> implements NFAFactory<T> {

		private static final long serialVersionUID = 8939783698296714379L;

		private final TypeSerializer<T> inputTypeSerializer;
		private final long windowTime;
		private final Collection<State<T>> states;
		private final boolean timeoutHandling;

		private NFAFactoryImpl(
			TypeSerializer<T> inputTypeSerializer,
			long windowTime,
			Collection<State<T>> states,
			boolean timeoutHandling) {

			this.inputTypeSerializer = inputTypeSerializer;
			this.windowTime = windowTime;
			this.states = states;
			this.timeoutHandling = timeoutHandling;
		}

		@Override
		public NFA<T> createNFA() {
			NFA<T> result =  new NFA<>(inputTypeSerializer.duplicate(), windowTime, timeoutHandling);

			result.addStates(states);

			return result;
		}
	}
}<|MERGE_RESOLUTION|>--- conflicted
+++ resolved
@@ -118,11 +118,8 @@
 		private Map<GroupPattern<T, ?>, Boolean> firstOfLoopMap = new HashMap<>();
 		private Pattern<T, ?> currentPattern;
 		private Pattern<T, ?> followingPattern;
-<<<<<<< HEAD
 		private final AfterMatchSkipStrategy afterMatchSkipStrategy;
-=======
 		private Map<String, State<T>> originalStateMap = new HashMap<>();
->>>>>>> 3f4de57b
 
 		NFAFactoryCompiler(final Pattern<T, ?> pattern) {
 			this.currentPattern = pattern;
