--- conflicted
+++ resolved
@@ -24,13 +24,9 @@
 RETRY_COUNT=3
 RETRY_BACKOFF_TIME=5
 RESULT_HASH="e682ec6622b5e83f2eb614617d5ab2cf"
-<<<<<<< HEAD
-MINIKUBE_VERSION="latest"
-=======
 MINIKUBE_VERSION="v1.28.0"
 CRICTL_VERSION="v1.24.2"
 CRI_DOCKERD_VERSION="0.2.3"
->>>>>>> 008e1916
 
 NON_LINUX_ENV_NOTE="****** Please start/stop minikube manually in non-linux environment. ******"
 
@@ -50,7 +46,7 @@
         chmod +x kubectl && sudo mv kubectl /usr/local/bin/
     fi
     # Download minikube when it is not installed beforehand.
-    if [ -x "$(command -v minikube)" ]; then
+    if [ -x "$(command -v minikube)" ] && [[ "$(minikube version | grep -c $MINIKUBE_VERSION)" == "0" ]]; then
       echo "Removing any already installed minikube binaries ..."
       sudo rm "$(which minikube)"
     fi
