/*
 * Licensed to the Apache Software Foundation (ASF) under one
 * or more contributor license agreements.  See the NOTICE file
 * distributed with this work for additional information
 * regarding copyright ownership.  The ASF licenses this file
 * to you under the Apache License, Version 2.0 (the
 * "License"); you may not use this file except in compliance
 * with the License.  You may obtain a copy of the License at
 *
 *     http://www.apache.org/licenses/LICENSE-2.0
 *
 * Unless required by applicable law or agreed to in writing, software
 * distributed under the License is distributed on an "AS IS" BASIS,
 * WITHOUT WARRANTIES OR CONDITIONS OF ANY KIND, either express or implied.
 * See the License for the specific language governing permissions and
 * limitations under the License.
 */

package org.apache.flink.runtime.jobmanager.archive;

import java.util.ArrayList;
import java.util.HashMap;
import java.util.LinkedList;
import java.util.List;
import java.util.Map;

import org.apache.flink.runtime.event.job.AbstractEvent;
import org.apache.flink.runtime.event.job.RecentJobEvent;
import org.apache.flink.runtime.executiongraph.ExecutionGraph;
import org.apache.flink.runtime.jobgraph.JobID;

/**
<<<<<<< HEAD
 * Implementation of the {@link ArchiveListener} that archives old data of the job manager in memory.
=======
 * Implementation of the ArchiveListener, that archives old data of the JobManager in memory.
 * 
 * This class must be thread safe, because it is accessed by the JobManager events and by the
 * web server concurrently.
>>>>>>> 78a9b60b
 */
public class MemoryArchivist implements ArchiveListener {
	
	/** The global lock */
	private final Object lock = new Object();
	
<<<<<<< HEAD
	private final int maxEntries;
	
=======
>>>>>>> 78a9b60b
	/**
	 * The map which stores all collected events until they are either
	 * fetched by the client or discarded.
	 */
	private final Map<JobID, List<AbstractEvent>> collectedEvents = new HashMap<JobID, List<AbstractEvent>>();
	
	/** Map of recently started jobs with the time stamp of the last received job event. */
	private final Map<JobID, RecentJobEvent> oldJobs = new HashMap<JobID, RecentJobEvent>();
	
	/** Map of management graphs belonging to recently started jobs with the time stamp of the last received job event. */
	private final Map<JobID, ExecutionGraph> graphs = new HashMap<JobID, ExecutionGraph>();
	
	private final LinkedList<JobID> lru = new LinkedList<JobID>();
	
<<<<<<< HEAD
	public MemoryArchivist(int maxEntries) {
		this.maxEntries = maxEntries;
=======
	private final int max_entries;
	
	// --------------------------------------------------------------------------------------------
	
	public MemoryArchivist(int max_entries) {
		this.max_entries = max_entries;
>>>>>>> 78a9b60b
	}
	
	// --------------------------------------------------------------------------------------------
	
	@Override
	public void archiveExecutionGraph(JobID jobId, ExecutionGraph graph) {
		synchronized (lock) {
			graphs.put(jobId, graph);
			cleanup(jobId);
		}
	}
	
<<<<<<< HEAD
	public void archiveJobEvent(JobID jobId, RecentJobEvent event) {
		
		oldJobs.put(jobId, event);
		
		cleanup(jobId);
	}
	
	public void archiveManagementGraph(JobID jobId, ManagementGraph graph) {
		
		managementGraphs.put(jobId, graph);
		
		cleanup(jobId);
=======
	@Override
	public void archiveEvent(JobID jobId, AbstractEvent event) {
		synchronized (lock) {
			if(!collectedEvents.containsKey(jobId)) {
				collectedEvents.put(jobId, new ArrayList<AbstractEvent>());
			}
			
			collectedEvents.get(jobId).add(event);
			cleanup(jobId);
		}
>>>>>>> 78a9b60b
	}
	
	@Override
	public void archiveJobevent(JobID jobId, RecentJobEvent event) {
		synchronized (lock) {
			oldJobs.put(jobId, event);
			cleanup(jobId);
		}
	}

	@Override
	public List<RecentJobEvent> getJobs() {
<<<<<<< HEAD

		return new ArrayList<RecentJobEvent>(oldJobs.values());
	}
	
	private void cleanup(JobID jobId) {
		if(!lru.contains(jobId)) {
			lru.addFirst(jobId);
		}
		if(lru.size() > this.maxEntries) {
			JobID toRemove = lru.removeLast();
			collectedEvents.remove(toRemove);
			oldJobs.remove(toRemove);
			managementGraphs.remove(toRemove);
			networkTopologies.remove(toRemove);
=======
		synchronized (lock) {
			return new ArrayList<RecentJobEvent>(oldJobs.values());
>>>>>>> 78a9b60b
		}
	}
	
	@Override
	public RecentJobEvent getJob(JobID jobId) {
		synchronized (lock) {
			return oldJobs.get(jobId);
		}
	}
	
	@Override
	public List<AbstractEvent> getEvents(JobID jobID) {
		synchronized (graphs) {
			return collectedEvents.get(jobID);
		}
	}

	@Override
	public ExecutionGraph getExecutionGraph(JobID jid) {
		synchronized (lock) {
			return graphs.get(jid);
		}
	}
	
	
	
	private void cleanup(JobID jobId) {
		if (!lru.contains(jobId)) {
			lru.addFirst(jobId);
		}
		if (lru.size() > this.max_entries) {
			JobID toRemove = lru.removeLast();
			collectedEvents.remove(toRemove);
			oldJobs.remove(toRemove);
			graphs.remove(toRemove);
		}
	}
}<|MERGE_RESOLUTION|>--- conflicted
+++ resolved
@@ -30,25 +30,16 @@
 import org.apache.flink.runtime.jobgraph.JobID;
 
 /**
-<<<<<<< HEAD
- * Implementation of the {@link ArchiveListener} that archives old data of the job manager in memory.
-=======
  * Implementation of the ArchiveListener, that archives old data of the JobManager in memory.
  * 
  * This class must be thread safe, because it is accessed by the JobManager events and by the
  * web server concurrently.
->>>>>>> 78a9b60b
  */
 public class MemoryArchivist implements ArchiveListener {
 	
 	/** The global lock */
 	private final Object lock = new Object();
 	
-<<<<<<< HEAD
-	private final int maxEntries;
-	
-=======
->>>>>>> 78a9b60b
 	/**
 	 * The map which stores all collected events until they are either
 	 * fetched by the client or discarded.
@@ -63,17 +54,12 @@
 	
 	private final LinkedList<JobID> lru = new LinkedList<JobID>();
 	
-<<<<<<< HEAD
-	public MemoryArchivist(int maxEntries) {
-		this.maxEntries = maxEntries;
-=======
 	private final int max_entries;
 	
 	// --------------------------------------------------------------------------------------------
 	
 	public MemoryArchivist(int max_entries) {
 		this.max_entries = max_entries;
->>>>>>> 78a9b60b
 	}
 	
 	// --------------------------------------------------------------------------------------------
@@ -86,20 +72,6 @@
 		}
 	}
 	
-<<<<<<< HEAD
-	public void archiveJobEvent(JobID jobId, RecentJobEvent event) {
-		
-		oldJobs.put(jobId, event);
-		
-		cleanup(jobId);
-	}
-	
-	public void archiveManagementGraph(JobID jobId, ManagementGraph graph) {
-		
-		managementGraphs.put(jobId, graph);
-		
-		cleanup(jobId);
-=======
 	@Override
 	public void archiveEvent(JobID jobId, AbstractEvent event) {
 		synchronized (lock) {
@@ -110,7 +82,6 @@
 			collectedEvents.get(jobId).add(event);
 			cleanup(jobId);
 		}
->>>>>>> 78a9b60b
 	}
 	
 	@Override
@@ -123,25 +94,8 @@
 
 	@Override
 	public List<RecentJobEvent> getJobs() {
-<<<<<<< HEAD
-
-		return new ArrayList<RecentJobEvent>(oldJobs.values());
-	}
-	
-	private void cleanup(JobID jobId) {
-		if(!lru.contains(jobId)) {
-			lru.addFirst(jobId);
-		}
-		if(lru.size() > this.maxEntries) {
-			JobID toRemove = lru.removeLast();
-			collectedEvents.remove(toRemove);
-			oldJobs.remove(toRemove);
-			managementGraphs.remove(toRemove);
-			networkTopologies.remove(toRemove);
-=======
 		synchronized (lock) {
 			return new ArrayList<RecentJobEvent>(oldJobs.values());
->>>>>>> 78a9b60b
 		}
 	}
 	
