--- conflicted
+++ resolved
@@ -18,12 +18,12 @@
 
 package org.apache.flink.runtime.rpc.taskexecutor;
 
-<<<<<<< HEAD
-import akka.actor.ActorRef;
 import akka.actor.ActorSystem;
-import akka.actor.Props;
 import akka.dispatch.ExecutionContexts$;
+import akka.util.Timeout;
 import com.typesafe.config.Config;
+import org.apache.flink.api.common.JobID;
+import org.apache.flink.api.java.tuple.Tuple4;
 import org.apache.flink.configuration.ConfigConstants;
 import org.apache.flink.configuration.Configuration;
 import org.apache.flink.configuration.IllegalConfigurationException;
@@ -32,9 +32,7 @@
 import org.apache.flink.core.memory.MemorySegmentFactory;
 import org.apache.flink.core.memory.MemoryType;
 import org.apache.flink.runtime.akka.AkkaUtils;
-=======
 import org.apache.flink.annotation.VisibleForTesting;
->>>>>>> e4f5aec2
 import org.apache.flink.runtime.clusterframework.types.ResourceID;
 import org.apache.flink.runtime.highavailability.HighAvailabilityServices;
 import org.apache.flink.runtime.instance.InstanceConnectionInfo;
@@ -43,16 +41,16 @@
 import org.apache.flink.runtime.io.disk.iomanager.IOManagerAsync;
 import org.apache.flink.runtime.io.network.NetworkEnvironment;
 import org.apache.flink.runtime.io.network.netty.NettyConfig;
+import org.apache.flink.runtime.leaderelection.LeaderElectionService;
 import org.apache.flink.runtime.leaderretrieval.LeaderRetrievalListener;
 import org.apache.flink.runtime.leaderretrieval.LeaderRetrievalService;
 import org.apache.flink.runtime.memory.MemoryManager;
-import org.apache.flink.runtime.process.ProcessReaper;
 import org.apache.flink.runtime.rpc.RpcEndpoint;
 import org.apache.flink.runtime.rpc.RpcMethod;
 import org.apache.flink.runtime.rpc.RpcService;
+import org.apache.flink.runtime.rpc.akka.AkkaRpcService;
 import org.apache.flink.runtime.taskmanager.MemoryLogger;
 import org.apache.flink.runtime.taskmanager.TaskManager;
-import org.apache.flink.runtime.taskmanager.TaskManagerConfiguration;
 import org.apache.flink.runtime.util.EnvironmentInformation;
 import org.apache.flink.runtime.util.LeaderRetrievalUtils;
 import org.apache.flink.runtime.taskmanager.NetworkEnvironmentConfiguration;
@@ -60,10 +58,10 @@
 import org.apache.flink.util.NetUtils;
 import org.slf4j.Logger;
 import org.slf4j.LoggerFactory;
+
+import scala.Tuple2;
 import scala.Option;
 import scala.Some;
-import scala.Tuple2;
-import scala.Tuple4;
 import scala.concurrent.ExecutionContext;
 import scala.concurrent.duration.Duration;
 import scala.concurrent.duration.FiniteDuration;
@@ -71,6 +69,7 @@
 import java.io.File;
 import java.io.IOException;
 import java.net.InetAddress;
+import java.net.InetSocketAddress;
 import java.util.UUID;
 import java.util.concurrent.ForkJoinPool;
 import java.util.concurrent.TimeUnit;
@@ -85,12 +84,6 @@
 
 	private static final Logger LOG = LoggerFactory.getLogger(TaskExecutor.class);
 
-	/** Return code for critical errors during the runtime */
-	private static final int RUNTIME_FAILURE_RETURN_CODE = 2;
-
-	/** The name of the TaskManager actor */
-	private static final String TASK_MANAGER_NAME = "taskmanager";
-
 	/** The unique resource ID of this TaskManager */
 	private final ResourceID resourceID;
 
@@ -98,7 +91,7 @@
 	private final HighAvailabilityServices haServices;
 
 	/** The task manager configuration */
-	private final TaskManagerConfiguration taskManagerConfig;
+	private final TaskExecutorConfiguration taskExecutorConfig;
 
 	/** The connection information of the task manager */
 	private final InstanceConnectionInfo connectionInfo;
@@ -121,7 +114,7 @@
 	// ------------------------------------------------------------------------
 
 	public TaskExecutor(
-			TaskManagerConfiguration taskManagerConfig,
+			TaskExecutorConfiguration taskExecutorConfig,
 			ResourceID resourceID,
 			InstanceConnectionInfo connectionInfo,
 			MemoryManager memoryManager,
@@ -133,7 +126,7 @@
 
 		super(rpcService);
 
-		this.taskManagerConfig = checkNotNull(taskManagerConfig);
+		this.taskExecutorConfig = checkNotNull(taskExecutorConfig);
 		this.resourceID = checkNotNull(resourceID);
 		this.connectionInfo = checkNotNull(connectionInfo);
 		this.memoryManager = checkNotNull(memoryManager);
@@ -158,20 +151,18 @@
 	 * (library cache, shuffle network stack, ...), and starts the TaskManager itself.
 	 *
 	 * @param configuration    The configuration for the TaskManager.
-	 * @param taskManagerClass The actor class to instantiate.
-	 *                         Allows to use TaskManager subclasses for example for YARN.
+	 * @param resourceID       The id of the resource which the task manager will run on.
 	 */
 	public static void selectNetworkInterfaceAndRunTaskManager(
 		Configuration configuration,
-		ResourceID resourceID,
-		Class<? extends TaskManager> taskManagerClass) throws Exception {
-
-		Tuple2<String, Integer> tuple2 = selectNetworkInterfaceAndPort(configuration);
-
-		runTaskManager(tuple2._1(), resourceID, tuple2._2(), configuration, taskManagerClass);
-	}
-
-	private static Tuple2<String, Integer> selectNetworkInterfaceAndPort(Configuration configuration)
+		ResourceID resourceID) throws Exception {
+
+		InetSocketAddress taskManagerAddress = selectNetworkInterfaceAndPort(configuration);
+
+		runTaskManager(taskManagerAddress.getHostName(), resourceID, taskManagerAddress.getPort(), configuration);
+	}
+
+	private static InetSocketAddress selectNetworkInterfaceAndPort(Configuration configuration)
 		throws Exception {
 		String taskManagerHostname = configuration.getString(ConfigConstants.TASK_MANAGER_HOSTNAME_KEY, null);
 		if (taskManagerHostname != null) {
@@ -195,7 +186,7 @@
 				" - Leave config parameter empty or use 0 to let the system choose a port automatically.");
 		}
 
-		return new Tuple2<>(taskManagerHostname, actorSystemPort);
+		return new InetSocketAddress(taskManagerHostname, actorSystemPort);
 	}
 
 	/**
@@ -209,17 +200,14 @@
 	 * @param taskManagerHostname The hostname/address of the interface where the actor system
 	 *                            will communicate.
 	 * @param resourceID          The id of the resource which the task manager will run on.
-	 * @param actorSystemPort     The port at which the actor system will communicate.
+	 * @param actorSystemPort   The port at which the actor system will communicate.
 	 * @param configuration       The configuration for the TaskManager.
-	 * @param taskManagerClass    The actor class to instantiate. Allows the use of TaskManager
-	 *                            subclasses for example for YARN.
 	 */
 	private static void runTaskManager(
 		String taskManagerHostname,
 		ResourceID resourceID,
 		int actorSystemPort,
-		Configuration configuration,
-		Class<? extends TaskManager> taskManagerClass) throws Exception {
+		final Configuration configuration) throws Exception {
 
 		LOG.info("Starting TaskManager");
 
@@ -228,7 +216,7 @@
 		LOG.info("Starting TaskManager actor system at " +
 			NetUtils.hostAndPortToUrlString(taskManagerHostname, actorSystemPort));
 
-		ActorSystem taskManagerSystem;
+		final ActorSystem taskManagerSystem;
 		try {
 			Tuple2<String, Object> address = new Tuple2<String, Object>(taskManagerHostname, actorSystemPort);
 			Config akkaConfig = AkkaUtils.getAkkaConfig(configuration, new Some<>(address));
@@ -246,27 +234,36 @@
 			throw new Exception("Could not create TaskManager actor system", t);
 		}
 
+		// start akka rpc service based on actor system
+		Timeout timeout = new Timeout(AkkaUtils.getTimeout(configuration).toMillis(), TimeUnit.MILLISECONDS);
+		AkkaRpcService akkaRpcService = new AkkaRpcService(taskManagerSystem, timeout);
+
+		// start high availability service to implement getResourceManagerLeaderRetriever method only
+		HighAvailabilityServices haServices = new HighAvailabilityServices() {
+			@Override
+			public LeaderRetrievalService getResourceManagerLeaderRetriever() throws Exception {
+				return LeaderRetrievalUtils.createLeaderRetrievalService(configuration);
+			}
+
+			@Override
+			public LeaderElectionService getJobMasterLeaderElectionService(JobID jobID) throws Exception {
+				return null;
+			}
+		};
+
 		// start all the TaskManager services (network stack,  library cache, ...)
 		// and the TaskManager actor
 		try {
 			LOG.info("Starting TaskManager actor");
-			ActorRef taskManagerActor = startTaskManagerComponentsAndActor(
+			TaskExecutor taskExecutor = startTaskManagerComponentsAndActor(
 				configuration,
 				resourceID,
-				taskManagerSystem,
+				akkaRpcService,
 				taskManagerHostname,
-				TASK_MANAGER_NAME,
-				null,
-				false,
-				taskManagerClass);
-
-			// start a process reaper that watches the JobManager. If the TaskManager actor dies,
-			// the process reaper will kill the JVM process (to ensure easy failure detection)
-			LOG.debug("Starting TaskManager process reaper");
-
-			taskManagerSystem.actorOf(
-				Props.create(ProcessReaper.class, taskManagerActor, LOG, RUNTIME_FAILURE_RETURN_CODE),
-				"TaskManager_Process_Reaper");
+				haServices,
+				false);
+
+			taskExecutor.start();
 
 			// if desired, start the logging daemon that periodically logs the memory usage information
 			if (LOG.isInfoEnabled() && configuration.getBoolean(
@@ -302,15 +299,11 @@
 	/**
 	 * @param configuration                 The configuration for the TaskManager.
 	 * @param resourceID                    The id of the resource which the task manager will run on.
-	 * @param actorSystem                  The actor system that should run the TaskManager actor.
+	 * @param rpcService                  The rpc service which is used to start and connect to the TaskManager RpcEndpoint .
 	 * @param taskManagerHostname       The hostname/address that describes the TaskManager's data location.
-	 * @param taskManagerActorName      Optionally the name of the TaskManager actor. If none is given,
-	 *                                      the actor will use a random name.
-	 * @param leaderRetrievalService        Optionally, a leader retrieval service can be provided. If none is given,
-	 *                                      then a LeaderRetrievalService is constructed from the configuration.
+	 * @param haServices        Optionally, a high availability service can be provided. If none is given,
+	 *                                      then a HighAvailabilityServices is constructed from the configuration.
 	 * @param localTaskManagerCommunication If true, the TaskManager will not initiate the TCP network stack.
-	 * @param taskManagerClass      The class of the TaskManager actor. May be used to give
-	 *                                      subclasses that understand additional actor messages.
 	 * @return An ActorRef to the TaskManager actor.
 	 * @throws org.apache.flink.configuration.IllegalConfigurationException     Thrown, if the given config contains illegal values.
 	 * @throws java.io.IOException      Thrown, if any of the I/O components (such as buffer pools,
@@ -318,31 +311,29 @@
 	 * @throws java.lang.Exception      Thrown is some other error occurs while parsing the configuration
 	 *                                      or starting the TaskManager components.
 	 */
-	public static ActorRef startTaskManagerComponentsAndActor(
+	public static TaskExecutor startTaskManagerComponentsAndActor(
 		Configuration configuration,
 		ResourceID resourceID,
-		ActorSystem actorSystem,
+		RpcService rpcService,
 		String taskManagerHostname,
-		String taskManagerActorName,
-		LeaderRetrievalService leaderRetrievalService,
-		boolean localTaskManagerCommunication,
-		Class<? extends TaskManager> taskManagerClass) throws Exception {
-
-		Tuple4<TaskManagerConfiguration, NetworkEnvironmentConfiguration, InstanceConnectionInfo, MemoryType> tuple4
+		HighAvailabilityServices haServices,
+		boolean localTaskManagerCommunication) throws Exception {
+
+		Tuple4<TaskExecutorConfiguration, NetworkEnvironmentConfiguration, InstanceConnectionInfo, MemoryType> tuple4
 			= parseTaskManagerConfiguration(configuration, taskManagerHostname, localTaskManagerCommunication);
 
-		TaskManagerConfiguration taskManagerConfig = tuple4._1();
-		NetworkEnvironmentConfiguration netConfig = tuple4._2();
-		InstanceConnectionInfo connectionInfo = tuple4._3();
-		MemoryType memType = tuple4._4();
+		TaskExecutorConfiguration taskExecutorConfig = tuple4.f0;
+		NetworkEnvironmentConfiguration netConfig = tuple4.f1;
+		InstanceConnectionInfo connectionInfo = tuple4.f2;
+		MemoryType memType = tuple4.f3;
 
 		// pre-start checks
-		checkTempDirs(taskManagerConfig.tmpDirPaths());
+		checkTempDirs(taskExecutorConfig.getTmpDirPaths());
 
 		ExecutionContext executionContext = ExecutionContexts$.MODULE$.fromExecutor(new ForkJoinPool());
 
 		// we start the network first, to make sure it can allocate its buffers first
-		NetworkEnvironment network = new NetworkEnvironment(executionContext, taskManagerConfig.timeout(), netConfig);
+		NetworkEnvironment network = new NetworkEnvironment(executionContext, taskExecutorConfig.getTimeout(), netConfig);
 
 		// computing the amount of memory to use depends on how much memory is available
 		// it strictly needs to happen AFTER the network stack has been initialized
@@ -402,11 +393,11 @@
 		}
 
 		// now start the memory manager
-		MemoryManager memoryManager;
+		final MemoryManager memoryManager;
 		try {
 			memoryManager = new MemoryManager(
 				memorySize,
-				taskManagerConfig.numberOfSlots(),
+				taskExecutorConfig.getNumberOfSlots(),
 				netConfig.networkBufferSize(),
 				memType,
 				preAllocateMemory);
@@ -424,32 +415,20 @@
 		}
 
 		// start the I/O manager, it will create some temp directories.
-		IOManager ioManager = new IOManagerAsync(taskManagerConfig.tmpDirPaths());
-
-		if (leaderRetrievalService == null){
-			leaderRetrievalService = LeaderRetrievalUtils.createLeaderRetrievalService(configuration);
-		}
-
-		// create the actor properties (which define the actor constructor parameters)
-		Props tmProps = Props.create(
-			taskManagerClass,
-			taskManagerConfig,
+		IOManager ioManager = new IOManagerAsync(taskExecutorConfig.getTmpDirPaths());
+
+		TaskExecutor taskExecutor = new TaskExecutor(
+			taskExecutorConfig,
 			resourceID,
 			connectionInfo,
 			memoryManager,
 			ioManager,
 			network,
-			taskManagerConfig.numberOfSlots(),
-			leaderRetrievalService);
-
-		ActorRef taskManagerActorRef;
-		if (taskManagerActorName != null && !taskManagerActorName.equals("")) {
-			taskManagerActorRef = actorSystem.actorOf(tmProps, taskManagerActorName);
-		} else {
-			taskManagerActorRef = actorSystem.actorOf(tmProps);
-		}
-
-		return taskManagerActorRef;
+			taskExecutorConfig.getNumberOfSlots(),
+			rpcService,
+			haServices);
+
+		return taskExecutor;
 	}
 
 	// --------------------------------------------------------------------------
@@ -467,7 +446,7 @@
 	 * @return A tuple (TaskManagerConfiguration, network configuration,
 	 * InstanceConnectionInfo, JobManager actor Akka URL).
 	 */
-	private static Tuple4<TaskManagerConfiguration, NetworkEnvironmentConfiguration, InstanceConnectionInfo, MemoryType>
+	private static Tuple4<TaskExecutorConfiguration, NetworkEnvironmentConfiguration, InstanceConnectionInfo, MemoryType>
 		parseTaskManagerConfiguration(Configuration configuration, String taskManagerHostname, boolean localTaskManagerCommunication)
 		throws Exception {
 
@@ -516,7 +495,7 @@
 			"Memory segment size must be a power of 2.");
 
 		// check whether we use heap or off-heap memory
-		MemoryType memType;
+		final MemoryType memType;
 		if (configuration.getBoolean(ConfigConstants.TASK_MANAGER_MEMORY_OFF_HEAP_KEY, false)) {
 			memType = MemoryType.OFF_HEAP;
 		} else {
@@ -544,9 +523,11 @@
 			ConfigConstants.TASK_MANAGER_TMP_DIR_KEY,
 			ConfigConstants.DEFAULT_TASK_MANAGER_TMP_PATH).split(",|" + File.pathSeparator);
 
-		NettyConfig nettyConfig = null;
+		final NettyConfig nettyConfig;
 		if (!localTaskManagerCommunication) {
 			nettyConfig = new NettyConfig(connectionInfo.address(), connectionInfo.dataPort(), pageSize, slots, configuration);
+		} else {
+			nettyConfig = null;
 		}
 
 		// Default spill I/O mode for intermediate results
@@ -554,7 +535,7 @@
 			ConfigConstants.TASK_MANAGER_NETWORK_DEFAULT_IO_MODE,
 			ConfigConstants.DEFAULT_TASK_MANAGER_NETWORK_DEFAULT_IO_MODE);
 
-		IOMode ioMode;
+		final IOMode ioMode;
 		if (syncOrAsync == "async") {
 			ioMode = IOManager.IOMode.ASYNC;
 		} else {
@@ -566,12 +547,12 @@
 			pageSize,
 			memType,
 			ioMode,
-			nettyConfig == null ? Option.<NettyConfig>empty() : new Some<>(nettyConfig),
+			localTaskManagerCommunication ? Option.<NettyConfig>empty() : new Some<>(nettyConfig),
 			new Tuple2<>(500, 3000));
 
 		// ----> timeouts, library caching, profiling
 
-		FiniteDuration timeout;
+		final FiniteDuration timeout;
 		try {
 			timeout = AkkaUtils.getTimeout(configuration);
 		} catch (Exception e) {
@@ -585,20 +566,22 @@
 			ConfigConstants.LIBRARY_CACHE_MANAGER_CLEANUP_INTERVAL,
 			ConfigConstants.DEFAULT_LIBRARY_CACHE_MANAGER_CLEANUP_INTERVAL) * 1000;
 
-		FiniteDuration finiteRegistrationDuration = null;
+		final FiniteDuration finiteRegistrationDuration;
 		try {
 			Duration maxRegistrationDuration = Duration.create(configuration.getString(
 				ConfigConstants.TASK_MANAGER_MAX_REGISTRATION_DURATION,
 				ConfigConstants.DEFAULT_TASK_MANAGER_MAX_REGISTRATION_DURATION));
 			if (maxRegistrationDuration.isFinite()) {
 				finiteRegistrationDuration = new FiniteDuration(maxRegistrationDuration.toSeconds(), TimeUnit.SECONDS);
+			} else {
+				finiteRegistrationDuration = null;
 			}
 		} catch (NumberFormatException e) {
 			throw new IllegalArgumentException("Invalid format for parameter " +
 				ConfigConstants.TASK_MANAGER_MAX_REGISTRATION_DURATION, e);
 		}
 
-		FiniteDuration initialRegistrationPause;
+		final FiniteDuration initialRegistrationPause;
 		try {
 			Duration pause = Duration.create(configuration.getString(
 				ConfigConstants.TASK_MANAGER_INITIAL_REGISTRATION_PAUSE,
@@ -613,7 +596,7 @@
 				ConfigConstants.TASK_MANAGER_INITIAL_REGISTRATION_PAUSE, e);
 		}
 
-		FiniteDuration maxRegistrationPause;
+		final FiniteDuration maxRegistrationPause;
 		try {
 			Duration pause = Duration.create(configuration.getString(
 				ConfigConstants.TASK_MANAGER_MAX_REGISTARTION_PAUSE,
@@ -628,7 +611,7 @@
 				ConfigConstants.TASK_MANAGER_INITIAL_REGISTRATION_PAUSE, e);
 		}
 
-		FiniteDuration refusedRegistrationPause;
+		final FiniteDuration refusedRegistrationPause;
 		try {
 			Duration pause = Duration.create(configuration.getString(
 				ConfigConstants.TASK_MANAGER_REFUSED_REGISTRATION_PAUSE,
@@ -643,18 +626,18 @@
 				ConfigConstants.TASK_MANAGER_INITIAL_REGISTRATION_PAUSE, e);
 		}
 
-		TaskManagerConfiguration taskManagerConfig = new TaskManagerConfiguration(
+		TaskExecutorConfiguration taskExecutorConfig = new TaskExecutorConfiguration(
 			tmpDirs,
 			cleanupInterval,
 			timeout,
-			finiteRegistrationDuration == null ? Option.<FiniteDuration>empty() : new Some<>(finiteRegistrationDuration),
+			finiteRegistrationDuration,
 			slots,
 			configuration,
 			initialRegistrationPause,
 			maxRegistrationPause,
 			refusedRegistrationPause);
 
-		return new Tuple4<>(taskManagerConfig, networkConfig, connectionInfo, memType);
+		return new Tuple4<>(taskExecutorConfig, networkConfig, connectionInfo, memType);
 	}
 
 	/**
@@ -665,13 +648,12 @@
 	 * @param parameter    The parameter value. Will be shown in the exception message.
 	 * @param name         The name of the config parameter. Will be shown in the exception message.
 	 * @param errorMessage The optional custom error message to append to the exception message.
-	 * @throws IllegalConfigurationException Thrown if the condition is violated.
 	 */
 	private static void checkConfigParameter(
 		boolean condition,
 		Object parameter,
 		String name,
-		String errorMessage) throws IllegalConfigurationException {
+		String errorMessage) {
 		if (!condition) {
 			throw new IllegalConfigurationException("Invalid configuration value for " + name + " : " + parameter + " - " + errorMessage);
 		}
