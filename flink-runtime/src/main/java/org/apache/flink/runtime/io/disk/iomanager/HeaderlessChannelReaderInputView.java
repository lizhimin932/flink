/*
 * Licensed to the Apache Software Foundation (ASF) under one
 * or more contributor license agreements.  See the NOTICE file
 * distributed with this work for additional information
 * regarding copyright ownership.  The ASF licenses this file
 * to you under the Apache License, Version 2.0 (the
 * "License"); you may not use this file except in compliance
 * with the License.  You may obtain a copy of the License at
 *
 *     http://www.apache.org/licenses/LICENSE-2.0
 *
 * Unless required by applicable law or agreed to in writing, software
 * distributed under the License is distributed on an "AS IS" BASIS,
 * WITHOUT WARRANTIES OR CONDITIONS OF ANY KIND, either express or implied.
 * See the License for the specific language governing permissions and
 * limitations under the License.
 */

package org.apache.flink.runtime.io.disk.iomanager;

import java.io.EOFException;
import java.io.IOException;
import java.util.List;

import org.apache.flink.core.memory.MemorySegment;

/**
<<<<<<< HEAD
 * A {@link org.apache.flink.core.memory.DataInputView} that is backed by a {@link BlockChannelReader},
 * making it effectively a data input stream. This view is similar to the {@link ChannelReaderInputView},
 * but does not expect a header for each block, giving a direct stream abstraction over sequence of
 * written blocks. It therefore requires specification of the number of blocks and the number of bytes
 * in the last block.
=======
 * A {@link org.apache.flink.core.memory.DataInputView} that is backed by a
 * {@link BlockChannelReader}, making it effectively a data input
 * stream. This view is similar to the {@link ChannelReaderInputView}, but does not expect
 * a header for each block, giving a direct stream abstraction over sequence of written
 * blocks. It therefore requires specification of the number of blocks and the number of
 * bytes in the last block.
 *
>>>>>>> 78a9b60b
 */
public class HeaderlessChannelReaderInputView extends ChannelReaderInputView
{
	private int numBlocksRemaining;		// the number of blocks not yet consumed
	
	private final int lastBlockBytes;	// the number of valid bytes in the last block

	/**
	 * Creates a new channel reader that reads from the given channel, expecting a specified
	 * number of blocks in the channel, and returns only a specified number of bytes from
	 * the last block.
	 * <p>
	 * WARNING: If the number of blocks given here is higher than the number of blocks in the
	 * channel, then the last blocks will not be filled by the reader and will contain
	 * undefined data.
	 * 
	 * @param reader The reader that reads the data from disk back into memory.
	 * @param memory A list of memory segments that the reader uses for reading the data in. If the
	 *               list contains more than one segment, the reader will asynchronously pre-fetch
	 *               blocks ahead.
	 * @param numBlocks The number of blocks this channel will read.
	 * @param numBytesInLastBlock The number of valid bytes in the last block.
	 * @param waitForFirstBlock A flag indicating weather this constructor call should block
	 *                          until the first block has returned from the asynchronous I/O reader.
	 * 
	 * @throws IOException Thrown, if the read requests for the first blocks fail to be
	 *                     served by the reader.
	 */
	public HeaderlessChannelReaderInputView(BlockChannelReader reader, List<MemorySegment> memory, int numBlocks,
			int numBytesInLastBlock, boolean waitForFirstBlock)
	throws IOException
	{
		super(reader, memory, numBlocks, 0, waitForFirstBlock);
		
		this.numBlocksRemaining = numBlocks;
		this.lastBlockBytes = numBytesInLastBlock;
	}
	

	@Override
	protected MemorySegment nextSegment(MemorySegment current) throws IOException {
		// check for end-of-stream
		if (this.numBlocksRemaining <= 0) {
			this.reader.close();
			throw new EOFException();
		}
		
		// send a request first. if we have only a single segment, this same segment will be the one obtained in
		// the next lines
		if (current != null) {
			sendReadRequest(current);
		}
		
		// get the next segment
		this.numBlocksRemaining--;
		return this.reader.getNextReturnedSegment();
	}
	

	@Override
	protected int getLimitForSegment(MemorySegment segment) {
		return this.numBlocksRemaining > 0 ? segment.size() : this.lastBlockBytes;
	}
}<|MERGE_RESOLUTION|>--- conflicted
+++ resolved
@@ -25,13 +25,6 @@
 import org.apache.flink.core.memory.MemorySegment;
 
 /**
-<<<<<<< HEAD
- * A {@link org.apache.flink.core.memory.DataInputView} that is backed by a {@link BlockChannelReader},
- * making it effectively a data input stream. This view is similar to the {@link ChannelReaderInputView},
- * but does not expect a header for each block, giving a direct stream abstraction over sequence of
- * written blocks. It therefore requires specification of the number of blocks and the number of bytes
- * in the last block.
-=======
  * A {@link org.apache.flink.core.memory.DataInputView} that is backed by a
  * {@link BlockChannelReader}, making it effectively a data input
  * stream. This view is similar to the {@link ChannelReaderInputView}, but does not expect
@@ -39,7 +32,6 @@
  * blocks. It therefore requires specification of the number of blocks and the number of
  * bytes in the last block.
  *
->>>>>>> 78a9b60b
  */
 public class HeaderlessChannelReaderInputView extends ChannelReaderInputView
 {
