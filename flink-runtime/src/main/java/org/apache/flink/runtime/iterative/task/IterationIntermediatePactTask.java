--- conflicted
+++ resolved
@@ -33,23 +33,14 @@
 import org.apache.flink.util.Collector;
 
 /**
-<<<<<<< HEAD
- * An intermediate iteration task, which runs a {@link org.apache.flink.runtime.operators.PactDriver} inside.
-=======
  * An intermediate iteration task, which runs a Driver}inside.
->>>>>>> 78a9b60b
  * <p/>
  * It will propagate {@link EndOfSuperstepEvent}s and {@link TerminationEvent}s to it's connected tasks. Furthermore
  * intermediate tasks can also update the iteration state, either the workset or the solution set.
  * <p/>
  * If the iteration state is updated, the output of this task will be send back to the {@link IterationHeadPactTask} via
-<<<<<<< HEAD
- * a {@link BlockingBackChannel} for the workset -XOR- a {@link org.apache.flink.runtime.operators.hash.MutableHashTable} for
- * the solution set. In this case this task must be scheduled on the same instance as the head.
-=======
  * a {@link BlockingBackChannel} for the workset -XOR- a eHashTable for the solution set. In this case
  * this task must be scheduled on the same instance as the head.
->>>>>>> 78a9b60b
  */
 public class IterationIntermediatePactTask<S extends Function, OT> extends AbstractIterativePactTask<S, OT> {
 
