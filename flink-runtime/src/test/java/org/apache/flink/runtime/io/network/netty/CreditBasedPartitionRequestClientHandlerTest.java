--- conflicted
+++ resolved
@@ -370,12 +370,8 @@
 			assertEquals(2, inputChannel.getUnannouncedCredit());
 
 			// Release the input channel
-<<<<<<< HEAD
-			inputGate.releaseAllResources();
+			inputGate.close();
 			inputGate.finallyReleaseAllInputChannels(true, false);
-=======
-			inputGate.close();
->>>>>>> 096c63a5
 
 			// it should send a close request after releasing the input channel,
 			// but will not notify credits for a released input channel.
