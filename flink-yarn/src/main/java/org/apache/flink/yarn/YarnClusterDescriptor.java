--- conflicted
+++ resolved
@@ -1127,42 +1127,12 @@
         fileUploader.close();
 
         // Setup CLASSPATH and environment variables for ApplicationMaster
-<<<<<<< HEAD
-        final Map<String, String> appMasterEnv = new HashMap<>();
-        // set user specified app master environment variables
-        appMasterEnv.putAll(
-                ConfigurationUtils.getPrefixedKeyValuePairs(
-                        ResourceManagerOptions.CONTAINERIZED_MASTER_ENV_PREFIX, configuration));
-        // set Flink app class path
-        appMasterEnv.put(YarnConfigKeys.ENV_FLINK_CLASSPATH, classPathBuilder.toString());
-
-        // set Flink on YARN internal configuration values
-        appMasterEnv.put(YarnConfigKeys.FLINK_DIST_JAR, localResourceDescFlinkJar.toString());
-        appMasterEnv.put(YarnConfigKeys.ENV_APP_ID, appId.toString());
-        appMasterEnv.put(YarnConfigKeys.ENV_CLIENT_HOME_DIR, fileUploader.getHomeDir().toString());
-        appMasterEnv.put(
-                YarnConfigKeys.ENV_CLIENT_SHIP_FILES,
-                encodeYarnLocalResourceDescriptorListToString(
-                        fileUploader.getEnvShipResourceList()));
-        appMasterEnv.put(
-                YarnConfigKeys.FLINK_YARN_FILES,
-                fileUploader.getApplicationDir().toUri().toString());
-
-        // https://github.com/apache/hadoop/blob/trunk/hadoop-yarn-project/hadoop-yarn/hadoop-yarn-site/src/site/markdown/YarnApplicationSecurity.md#identity-on-an-insecure-cluster-hadoop_user_name
-        String hadoopUserName = System.getenv(YarnConfigKeys.ENV_HADOOP_USER_NAME);
-        appMasterEnv.put(
-                YarnConfigKeys.ENV_HADOOP_USER_NAME,
-                !StringUtils.isNullOrWhitespaceOnly(hadoopUserName)
-                        ? hadoopUserName
-                        : UserGroupInformation.getCurrentUser().getUserName());
-=======
         final Map<String, String> appMasterEnv =
                 generateApplicationMasterEnv(
                         fileUploader,
                         classPathBuilder.toString(),
                         localResourceDescFlinkJar.toString(),
                         appId.toString());
->>>>>>> 14d32f62
 
         if (localizedKeytabPath != null) {
             appMasterEnv.put(YarnConfigKeys.LOCAL_KEYTAB_PATH, localizedKeytabPath);
@@ -1869,9 +1839,12 @@
                 YarnConfigKeys.FLINK_YARN_FILES,
                 fileUploader.getApplicationDir().toUri().toString());
         // https://github.com/apache/hadoop/blob/trunk/hadoop-yarn-project/hadoop-yarn/hadoop-yarn-site/src/site/markdown/YarnApplicationSecurity.md#identity-on-an-insecure-cluster-hadoop_user_name
+        String hadoopUserName = System.getenv(YarnConfigKeys.ENV_HADOOP_USER_NAME);
         env.put(
                 YarnConfigKeys.ENV_HADOOP_USER_NAME,
-                UserGroupInformation.getCurrentUser().getUserName());
+                !StringUtils.isNullOrWhitespaceOnly(hadoopUserName)
+                        ? hadoopUserName
+                        : UserGroupInformation.getCurrentUser().getUserName());
         // set classpath from YARN configuration
         Utils.setupYarnClassPath(this.yarnConfiguration, env);
         return env;
