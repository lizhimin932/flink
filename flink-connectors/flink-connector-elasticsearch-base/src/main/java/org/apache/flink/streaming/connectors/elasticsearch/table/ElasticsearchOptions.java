--- conflicted
+++ resolved
@@ -43,103 +43,6 @@
         EXPONENTIAL
     }
 
-<<<<<<< HEAD
-	public static final ConfigOption<List<String>> HOSTS_OPTION =
-		ConfigOptions.key("hosts")
-			.stringType()
-			.asList()
-			.noDefaultValue()
-			.withDescription("Elasticsearch hosts to connect to.");
-	public static final ConfigOption<String> INDEX_OPTION =
-		ConfigOptions.key("index")
-			.stringType()
-			.noDefaultValue()
-			.withDescription("Elasticsearch index for every record.");
-	public static final ConfigOption<String> DOCUMENT_TYPE_OPTION =
-		ConfigOptions.key("document-type")
-			.stringType()
-			.noDefaultValue()
-			.withDescription("Elasticsearch document type.");
-	public static final ConfigOption<String> PASSWORD_OPTION =
-		ConfigOptions.key("password")
-			.stringType()
-			.noDefaultValue()
-			.withDescription("Password used to connect to Elasticsearch instance.");
-	public static final ConfigOption<String> USERNAME_OPTION =
-		ConfigOptions.key("username")
-			.stringType()
-			.noDefaultValue()
-			.withDescription("Username used to connect to Elasticsearch instance.");
-	public static final ConfigOption<String> KEY_DELIMITER_OPTION =
-		ConfigOptions.key("document-id.key-delimiter")
-			.stringType()
-			.defaultValue("_")
-			.withDescription("Delimiter for composite keys e.g., \"$\" would result in IDs \"KEY1$KEY2$KEY3\".");
-	public static final ConfigOption<String> FAILURE_HANDLER_OPTION =
-		ConfigOptions.key("failure-handler")
-			.stringType()
-			.defaultValue("fail")
-			.withDescription(Description.builder()
-				.text("Failure handling strategy in case a request to Elasticsearch fails")
-				.list(
-					text("\"fail\" (throws an exception if a request fails and thus causes a job failure),"),
-					text("\"ignore\" (ignores failures and drops the request),"),
-					text("\"retry-rejected\" (re-adds requests that have failed due to queue capacity saturation),"),
-					text("\"class name\" for failure handling with a ActionRequestFailureHandler subclass"))
-				.build());
-	public static final ConfigOption<Boolean> FLUSH_ON_CHECKPOINT_OPTION =
-		ConfigOptions.key("sink.flush-on-checkpoint")
-			.booleanType()
-			.defaultValue(true)
-			.withDescription("Disables flushing on checkpoint");
-	public static final ConfigOption<Integer> BULK_FLUSH_MAX_ACTIONS_OPTION =
-		ConfigOptions.key("sink.bulk-flush.max-actions")
-			.intType()
-			.defaultValue(1000)
-			.withDescription("Maximum number of actions to buffer for each bulk request.");
-	public static final ConfigOption<MemorySize> BULK_FLASH_MAX_SIZE_OPTION =
-		ConfigOptions.key("sink.bulk-flush.max-size")
-			.memoryType()
-			.defaultValue(MemorySize.parse("2mb"))
-			.withDescription("Maximum size of buffered actions per bulk request");
-	public static final ConfigOption<Duration> BULK_FLUSH_INTERVAL_OPTION =
-		ConfigOptions.key("sink.bulk-flush.interval")
-			.durationType()
-			.defaultValue(Duration.ofSeconds(1))
-			.withDescription("Bulk flush interval");
-	public static final ConfigOption<BackOffType> BULK_FLUSH_BACKOFF_TYPE_OPTION =
-		ConfigOptions.key("sink.bulk-flush.backoff.strategy")
-			.enumType(BackOffType.class)
-			.defaultValue(BackOffType.DISABLED)
-			.withDescription("Backoff strategy");
-	public static final ConfigOption<Integer> BULK_FLUSH_BACKOFF_MAX_RETRIES_OPTION =
-		ConfigOptions.key("sink.bulk-flush.backoff.max-retries")
-			.intType()
-			.noDefaultValue()
-			.withDescription("Maximum number of retries.");
-	public static final ConfigOption<Duration> BULK_FLUSH_BACKOFF_DELAY_OPTION =
-		ConfigOptions.key("sink.bulk-flush.backoff.delay")
-			.durationType()
-			.noDefaultValue()
-			.withDescription("Delay between each backoff attempt.");
-	public static final ConfigOption<Duration> CONNECTION_MAX_RETRY_TIMEOUT_OPTION =
-		ConfigOptions.key("connection.max-retry-timeout")
-			.durationType()
-			.noDefaultValue()
-			.withDescription("Maximum timeout between retries.");
-	public static final ConfigOption<String> CONNECTION_PATH_PREFIX =
-		ConfigOptions.key("connection.path-prefix")
-			.stringType()
-			.noDefaultValue()
-			.withDescription("Prefix string to be added to every REST communication.");
-	public static final ConfigOption<String> FORMAT_OPTION =
-		ConfigOptions.key("format")
-			.stringType()
-			.defaultValue("json")
-			.withDescription("Elasticsearch connector requires to specify a format.\n" +
-				"The format must produce a valid json document. \n" +
-				"By default uses built-in 'json' format. Please refer to Table Formats section for more details.");
-=======
     public static final ConfigOption<List<String>> HOSTS_OPTION =
             ConfigOptions.key("hosts")
                     .stringType()
@@ -243,7 +146,6 @@
                             "Elasticsearch connector requires to specify a format.\n"
                                     + "The format must produce a valid json document. \n"
                                     + "By default uses built-in 'json' format. Please refer to Table Formats section for more details.");
->>>>>>> 86a9af30
 
     private ElasticsearchOptions() {}
 }