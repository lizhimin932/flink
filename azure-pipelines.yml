--- conflicted
+++ resolved
@@ -75,13 +75,8 @@
           test_pool_definition:
             vmImage: 'ubuntu-20.04'
           e2e_pool_definition:
-<<<<<<< HEAD
-            vmImage: 'ubuntu-16.04'
+            vmImage: 'ubuntu-20.04'
           environment: PROFILE="-Dhadoop.version=2.8.3 -Dinclude_hadoop_aws -Dscala-2.12"
-=======
-            vmImage: 'ubuntu-20.04'
-          environment: PROFILE="-Dhadoop.version=2.8.3 -Dinclude_hadoop_aws -Dscala-2.11"
->>>>>>> 4d19a9f0
           run_end_to_end: false
           container: flink-build-container
           jdk: 8
