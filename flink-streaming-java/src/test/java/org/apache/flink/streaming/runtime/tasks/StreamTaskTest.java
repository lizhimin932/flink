--- conflicted
+++ resolved
@@ -1728,8 +1728,6 @@
         assertTrue(OpenFailingOperator.wasClosed);
     }
 
-<<<<<<< HEAD
-=======
     @Test
     public void testTriggeringCheckpointWithFinishedChannels() throws Exception {
         AtomicReference<Future<?>> lastCheckpointTriggerFuture = new AtomicReference<>();
@@ -1788,7 +1786,6 @@
         testHarness.getTaskStateManager().getWaitForReportLatch().await();
     }
 
->>>>>>> 8758b21b
     private MockEnvironment setupEnvironment(boolean... outputAvailabilities) {
         final Configuration configuration = new Configuration();
         new MockStreamConfig(configuration, outputAvailabilities.length);
@@ -2792,8 +2789,6 @@
             };
         }
     }
-<<<<<<< HEAD
-=======
 
     /**
      * Special stream task implementation that would waits till all checkpoints get triggered before
@@ -2827,5 +2822,4 @@
         @Override
         public void processElement(StreamRecord<String> element) throws Exception {}
     }
->>>>>>> 8758b21b
 }