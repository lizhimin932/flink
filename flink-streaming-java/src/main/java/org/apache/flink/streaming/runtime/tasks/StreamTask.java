--- conflicted
+++ resolved
@@ -623,7 +623,6 @@
     @Override
     public final void invoke() throws Exception {
         runWithCleanUpOnFail(this::executeInvoke);
-<<<<<<< HEAD
 
         cleanUpInvoke();
     }
@@ -645,29 +644,6 @@
         // make sure the "clean shutdown" is not attempted
         ensureNotCanceled();
 
-=======
-
-        cleanUpInvoke();
-    }
-
-    private void executeInvoke() throws Exception {
-        // Allow invoking method 'invoke' without having to call 'restore' before it.
-        if (!isRunning) {
-            LOG.debug("Restoring during invoke will be called.");
-            executeRestore();
-        }
-
-        // final check to exit early before starting to run
-        ensureNotCanceled();
-
-        // let the task do its work
-        runMailboxLoop();
-
-        // if this left the run() method cleanly despite the fact that this was canceled,
-        // make sure the "clean shutdown" is not attempted
-        ensureNotCanceled();
-
->>>>>>> 8758b21b
         afterInvoke();
     }
 
