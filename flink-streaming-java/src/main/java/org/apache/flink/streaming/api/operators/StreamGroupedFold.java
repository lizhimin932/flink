--- conflicted
+++ resolved
@@ -35,11 +35,8 @@
 /**
  * A {@link StreamOperator} for executing a {@link FoldFunction} on a
  * {@link org.apache.flink.streaming.api.datastream.KeyedStream}.
-<<<<<<< HEAD
-=======
  *
  * @deprecated will be removed in a future version
->>>>>>> 44fb035e
  */
 @Internal
 @Deprecated
