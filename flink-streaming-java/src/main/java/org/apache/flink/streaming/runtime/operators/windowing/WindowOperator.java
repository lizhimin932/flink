/*
 * Licensed to the Apache Software Foundation (ASF) under one
 * or more contributor license agreements.  See the NOTICE file
 * distributed with this work for additional information
 * regarding copyright ownership.  The ASF licenses this file
 * to you under the Apache License, Version 2.0 (the
 * "License"); you may not use this file except in compliance
 * with the License.  You may obtain a copy of the License at
 *
 *    http://www.apache.org/licenses/LICENSE-2.0
 *
 * Unless required by applicable law or agreed to in writing, software
 * distributed under the License is distributed on an "AS IS" BASIS,
 * WITHOUT WARRANTIES OR CONDITIONS OF ANY KIND, either express or implied.
 * See the License for the specific language governing permissions and
 * limitations under the License.
 */

package org.apache.flink.streaming.runtime.operators.windowing;

import org.apache.commons.math3.util.ArithmeticUtils;

import org.apache.flink.annotation.Internal;
import org.apache.flink.annotation.VisibleForTesting;
import org.apache.flink.api.common.state.AppendingState;
import org.apache.flink.api.common.state.ListStateDescriptor;
import org.apache.flink.api.common.state.MergingState;
import org.apache.flink.api.common.state.State;
import org.apache.flink.api.common.state.StateDescriptor;
import org.apache.flink.api.common.state.ValueState;
import org.apache.flink.api.common.state.ValueStateDescriptor;
import org.apache.flink.api.common.typeinfo.TypeInformation;
import org.apache.flink.api.common.typeutils.TypeSerializer;
import org.apache.flink.api.java.functions.KeySelector;
import org.apache.flink.api.java.tuple.Tuple2;
import org.apache.flink.api.java.typeutils.TypeExtractor;
import org.apache.flink.api.java.typeutils.runtime.TupleSerializer;
import org.apache.flink.core.fs.FSDataInputStream;
import org.apache.flink.core.memory.DataInputView;
import org.apache.flink.core.memory.DataInputViewStreamWrapper;
import org.apache.flink.metrics.MetricGroup;
import org.apache.flink.runtime.state.ArrayListSerializer;
import org.apache.flink.runtime.state.VoidNamespace;
import org.apache.flink.runtime.state.VoidNamespaceSerializer;
import org.apache.flink.runtime.state.internal.InternalAppendingState;
import org.apache.flink.runtime.state.internal.InternalListState;
import org.apache.flink.runtime.state.internal.InternalMergingState;
import org.apache.flink.streaming.api.datastream.LegacyWindowOperatorType;
import org.apache.flink.streaming.api.operators.Triggerable;
import org.apache.flink.streaming.api.operators.AbstractUdfStreamOperator;
import org.apache.flink.streaming.api.operators.ChainingStrategy;
import org.apache.flink.streaming.api.operators.InternalTimer;
import org.apache.flink.streaming.api.operators.InternalTimerService;
import org.apache.flink.streaming.api.operators.OneInputStreamOperator;
import org.apache.flink.streaming.api.operators.TimestampedCollector;
import org.apache.flink.streaming.api.windowing.assigners.BaseAlignedWindowAssigner;
import org.apache.flink.streaming.api.windowing.assigners.MergingWindowAssigner;
import org.apache.flink.streaming.api.windowing.assigners.SlidingProcessingTimeWindows;
import org.apache.flink.streaming.api.windowing.assigners.TumblingProcessingTimeWindows;
import org.apache.flink.streaming.api.windowing.assigners.WindowAssigner;
import org.apache.flink.streaming.api.windowing.triggers.Trigger;
import org.apache.flink.streaming.api.windowing.triggers.TriggerResult;
import org.apache.flink.streaming.api.windowing.windows.Window;
import org.apache.flink.streaming.runtime.operators.windowing.functions.InternalWindowFunction;
import org.apache.flink.streaming.runtime.streamrecord.StreamRecord;
import org.apache.flink.streaming.util.outputtags.LateArrivingOutputTag;
import org.apache.flink.util.Preconditions;

import java.io.IOException;
import java.io.Serializable;
import java.util.Collection;
import java.util.Comparator;
import java.util.List;
import java.util.PriorityQueue;

import static org.apache.flink.util.Preconditions.checkArgument;
import static org.apache.flink.util.Preconditions.checkNotNull;

/**
 * An operator that implements the logic for windowing based on a {@link WindowAssigner} and
 * {@link Trigger}.
 *
 * <p>
 * When an element arrives it gets assigned a key using a {@link KeySelector} and it gets
 * assigned to zero or more windows using a {@link WindowAssigner}. Based on this, the element
 * is put into panes. A pane is the bucket of elements that have the same key and same
 * {@code Window}. An element can be in multiple panes if it was assigned to multiple windows by the
 * {@code WindowAssigner}.
 *
 * <p>
 * Each pane gets its own instance of the provided {@code Trigger}. This trigger determines when
 * the contents of the pane should be processed to emit results. When a trigger fires,
 * the given {@link InternalWindowFunction} is invoked to produce the results that are emitted for
 * the pane to which the {@code Trigger} belongs.
 *
 * @param <K> The type of key returned by the {@code KeySelector}.
 * @param <IN> The type of the incoming elements.
 * @param <OUT> The type of elements emitted by the {@code InternalWindowFunction}.
 * @param <W> The type of {@code Window} that the {@code WindowAssigner} assigns.
 */
@Internal
public class WindowOperator<K, IN, ACC, OUT, W extends Window>
	extends AbstractUdfStreamOperator<OUT, InternalWindowFunction<ACC, OUT, K, W>>
	implements OneInputStreamOperator<IN, OUT>, Triggerable<K, W> {

	private static final long serialVersionUID = 1L;

	// ------------------------------------------------------------------------
	// Configuration values and user functions
	// ------------------------------------------------------------------------

	protected final WindowAssigner<? super IN, W> windowAssigner;

	private final KeySelector<IN, K> keySelector;

	private final Trigger<? super IN, ? super W> trigger;

	private final StateDescriptor<? extends AppendingState<IN, ACC>, ?> windowStateDescriptor;

	/** For serializing the key in checkpoints. */
	protected final TypeSerializer<K> keySerializer;

	/** For serializing the window in checkpoints. */
	protected final TypeSerializer<W> windowSerializer;

	/**
	 * The allowed lateness for elements. This is used for:
	 * <ul>
	 *     <li>Deciding if an element should be dropped from a window due to lateness.
	 *     <li>Clearing the state of a window if the system time passes the
	 *         {@code window.maxTimestamp + allowedLateness} landmark.
	 * </ul>
	 */
	private final long allowedLateness;

	// ------------------------------------------------------------------------
	// State that is not checkpointed
	// ------------------------------------------------------------------------

	/** The state in which the window contents is stored. Each window is a namespace */
	private transient InternalAppendingState<W, IN, ACC> windowState;

	/**
	 * The {@link #windowState}, typed to merging state for merging windows.
	 * Null if the window state is not mergeable.
	 */
	private transient InternalMergingState<W, IN, ACC> windowMergingState;

	/** The state that holds the merging window metadata (the sets that describe what is merged) */
	private transient InternalListState<VoidNamespace, Tuple2<W, W>> mergingSetsState;

	/** This is given to the {@code InternalWindowFunction} for emitting elements with a given timestamp. */
	protected transient TimestampedCollector<OUT> timestampedCollector;

	protected transient Context context = new Context(null, null);

	protected transient WindowAssigner.WindowAssignerContext windowAssignerContext;

	// ------------------------------------------------------------------------
	// State that needs to be checkpointed
	// ------------------------------------------------------------------------

	protected transient InternalTimerService<W> internalTimerService;

	// ------------------------------------------------------------------------
	// State restored in case of migration from an older version (backwards compatibility)
	// ------------------------------------------------------------------------

	/**
	 * A flag indicating if we are migrating from a regular {@link WindowOperator}
	 * or one of the deprecated {@link AccumulatingProcessingTimeWindowOperator} and
	 * {@link AggregatingProcessingTimeWindowOperator}.
	 */
	private final LegacyWindowOperatorType legacyWindowOperatorType;

	/**
	 * The elements restored when migrating from an older, deprecated
	 * {@link AccumulatingProcessingTimeWindowOperator} or
	 * {@link AggregatingProcessingTimeWindowOperator}. */
	private transient PriorityQueue<StreamRecord<IN>> restoredFromLegacyAlignedOpRecords;

	/**
	 * The restored processing time timers when migrating from an
	 * older version of the {@link WindowOperator}.
	 */
	private transient PriorityQueue<Timer<K, W>> restoredFromLegacyProcessingTimeTimers;

	/** The restored event time timer when migrating from an
	 * older version of the {@link WindowOperator}.
	 */
	private transient PriorityQueue<Timer<K, W>> restoredFromLegacyEventTimeTimers;

	/**
	 * Creates a new {@code WindowOperator} based on the given policies and user functions.
	 */
	public WindowOperator(
			WindowAssigner<? super IN, W> windowAssigner,
			TypeSerializer<W> windowSerializer,
			KeySelector<IN, K> keySelector,
			TypeSerializer<K> keySerializer,
			StateDescriptor<? extends AppendingState<IN, ACC>, ?> windowStateDescriptor,
			InternalWindowFunction<ACC, OUT, K, W> windowFunction,
			Trigger<? super IN, ? super W> trigger,
			long allowedLateness) {

		this(windowAssigner, windowSerializer, keySelector, keySerializer,
			windowStateDescriptor, windowFunction, trigger, allowedLateness, LegacyWindowOperatorType.NONE);
	}

	/**
	 * Creates a new {@code WindowOperator} based on the given policies and user functions.
	 */
	public WindowOperator(
			WindowAssigner<? super IN, W> windowAssigner,
			TypeSerializer<W> windowSerializer,
			KeySelector<IN, K> keySelector,
			TypeSerializer<K> keySerializer,
			StateDescriptor<? extends AppendingState<IN, ACC>, ?> windowStateDescriptor,
			InternalWindowFunction<ACC, OUT, K, W> windowFunction,
			Trigger<? super IN, ? super W> trigger,
			long allowedLateness,
			LegacyWindowOperatorType legacyWindowOperatorType) {

		super(windowFunction);

		checkArgument(!(windowAssigner instanceof BaseAlignedWindowAssigner),
			"The " + windowAssigner.getClass().getSimpleName() + " cannot be used with a WindowOperator. " +
				"This assigner is only used with the AccumulatingProcessingTimeWindowOperator and " +
				"the AggregatingProcessingTimeWindowOperator");

		checkArgument(allowedLateness >= 0);

		checkArgument(windowStateDescriptor == null || windowStateDescriptor.isSerializerInitialized(),
				"window state serializer is not properly initialized");

		this.windowAssigner = checkNotNull(windowAssigner);
		this.windowSerializer = checkNotNull(windowSerializer);
		this.keySelector = checkNotNull(keySelector);
		this.keySerializer = checkNotNull(keySerializer);
		this.windowStateDescriptor = windowStateDescriptor;
		this.trigger = checkNotNull(trigger);
		this.allowedLateness = allowedLateness;
		this.legacyWindowOperatorType = legacyWindowOperatorType;

		setChainingStrategy(ChainingStrategy.ALWAYS);
	}

	@Override
	public void open() throws Exception {
		super.open();

		timestampedCollector = new TimestampedCollector<>(output);

		internalTimerService =
				getInternalTimerService("window-timers", windowSerializer, this);

		context = new Context(null, null);

		windowAssignerContext = new WindowAssigner.WindowAssignerContext() {
			@Override
			public long getCurrentProcessingTime() {
				return internalTimerService.currentProcessingTime();
			}
		};

		// create (or restore) the state that hold the actual window contents
		// NOTE - the state may be null in the case of the overriding evicting window operator
		if (windowStateDescriptor != null) {
			windowState = (InternalAppendingState<W, IN, ACC>) getOrCreateKeyedState(windowSerializer, windowStateDescriptor);
		}

		// create the typed and helper states for merging windows
		if (windowAssigner instanceof MergingWindowAssigner) {

			// store a typed reference for the state of merging windows - sanity check
			if (windowState instanceof InternalMergingState) {
				windowMergingState = (InternalMergingState<W, IN, ACC>) windowState;
			}
			// TODO this sanity check should be here, but is prevented by an incorrect test (pending validation)
			// TODO see WindowOperatorTest.testCleanupTimerWithEmptyFoldingStateForSessionWindows()
			// TODO activate the sanity check once resolved
//			else if (windowState != null) {
//				throw new IllegalStateException(
//						"The window uses a merging assigner, but the window state is not mergeable.");
//			}

			@SuppressWarnings("unchecked")
			final Class<Tuple2<W, W>> typedTuple = (Class<Tuple2<W, W>>) (Class<?>) Tuple2.class;

			final TupleSerializer<Tuple2<W, W>> tupleSerializer = new TupleSerializer<>(
					typedTuple,
					new TypeSerializer[] {windowSerializer, windowSerializer} );

			final ListStateDescriptor<Tuple2<W, W>> mergingSetsStateDescriptor =
					new ListStateDescriptor<>("merging-window-set", tupleSerializer);

			// get the state that stores the merging sets
			mergingSetsState = (InternalListState<VoidNamespace, Tuple2<W, W>>)
					getOrCreateKeyedState(VoidNamespaceSerializer.INSTANCE, mergingSetsStateDescriptor);
			mergingSetsState.setCurrentNamespace(VoidNamespace.INSTANCE);
		}

		registerRestoredLegacyStateState();
	}

	@Override
	public void close() throws Exception {
		super.close();
		timestampedCollector = null;
		context = null;
		windowAssignerContext = null;
	}

	@Override
	public void dispose() throws Exception {
		super.dispose();
		timestampedCollector = null;
		context = null;
		windowAssignerContext = null;
	}

	@Override
	public void processElement(StreamRecord<IN> element) throws Exception {
		final Collection<W> elementWindows = windowAssigner.assignWindows(
			element.getValue(), element.getTimestamp(), windowAssignerContext);

<<<<<<< HEAD
		//if element is handled by none of assigned elementWindows
		boolean isSkippedElement = true;

		final K key = (K) getKeyedStateBackend().getCurrentKey();
=======
		final K key = this.<K>getKeyedStateBackend().getCurrentKey();
>>>>>>> e24a866b

		if (windowAssigner instanceof MergingWindowAssigner) {
			MergingWindowSet<W> mergingWindows = getMergingWindowSet();

			for (W window: elementWindows) {

				// adding the new window might result in a merge, in that case the actualWindow
				// is the merged window and we work with that. If we don't merge then
				// actualWindow == window
				W actualWindow = mergingWindows.addWindow(window, new MergingWindowSet.MergeFunction<W>() {
					@Override
					public void merge(W mergeResult,
							Collection<W> mergedWindows, W stateWindowResult,
							Collection<W> mergedStateWindows) throws Exception {
						context.key = key;
						context.window = mergeResult;

						context.onMerge(mergedWindows);

						for (W m: mergedWindows) {
							context.window = m;
							context.clear();
							deleteCleanupTimer(m);
						}

						// merge the merged state windows into the newly resulting state window
						windowMergingState.mergeNamespaces(stateWindowResult, mergedStateWindows);
					}
				});

				// drop if the window is already late
				if (isLate(actualWindow)) {
					mergingWindows.retireWindow(actualWindow);
					continue;
				}
				isSkippedElement = false;

				W stateWindow = mergingWindows.getStateWindow(actualWindow);
				if (stateWindow == null) {
					throw new IllegalStateException("Window " + window + " is not in in-flight window set.");
				}

				windowState.setCurrentNamespace(stateWindow);
				windowState.add(element.getValue());

				context.key = key;
				context.window = actualWindow;

				TriggerResult triggerResult = context.onElement(element);

				if (triggerResult.isFire()) {
					ACC contents = windowState.get();
					if (contents == null) {
						continue;
					}
					emitWindowContents(actualWindow, contents);
				}

				if (triggerResult.isPurge()) {
					windowState.clear();
				}
				registerCleanupTimer(actualWindow);
			}

			// need to make sure to update the merging state in state
			mergingWindows.persist();
		} else {
			for (W window: elementWindows) {

				// drop if the window is already late
				if (isLate(window)) {
					continue;
				}
				isSkippedElement = false;

				windowState.setCurrentNamespace(window);
				windowState.add(element.getValue());

				context.key = key;
				context.window = window;

				TriggerResult triggerResult = context.onElement(element);

				if (triggerResult.isFire()) {
					ACC contents = windowState.get();
					if (contents == null) {
						continue;
					}
					emitWindowContents(window, contents);
				}

				if (triggerResult.isPurge()) {
					windowState.clear();
				}
				registerCleanupTimer(window);
			}
		}

		if(isSkippedElement && isLate(element)) {
			sideOutput(element);
		}
	}

	@Override
	public void onEventTime(InternalTimer<K, W> timer) throws Exception {
		context.key = timer.getKey();
		context.window = timer.getNamespace();

		MergingWindowSet<W> mergingWindows;

		if (windowAssigner instanceof MergingWindowAssigner) {
			mergingWindows = getMergingWindowSet();
			W stateWindow = mergingWindows.getStateWindow(context.window);
			if (stateWindow == null) {
				// Timer firing for non-existent window, this can only happen if a
				// trigger did not clean up timers. We have already cleared the merging
				// window and therefore the Trigger state, however, so nothing to do.
				return;
			} else {
				windowState.setCurrentNamespace(stateWindow);
			}
		} else {
			windowState.setCurrentNamespace(context.window);
			mergingWindows = null;
		}

		ACC contents = null;
		if (windowState != null) {
			contents = windowState.get();
		}

		if (contents != null) {
			TriggerResult triggerResult = context.onEventTime(timer.getTimestamp());
			if (triggerResult.isFire()) {
				emitWindowContents(context.window, contents);
			}
			if (triggerResult.isPurge()) {
				windowState.clear();
			}
		}

		if (windowAssigner.isEventTime() && isCleanupTime(context.window, timer.getTimestamp())) {
			clearAllState(context.window, windowState, mergingWindows);
		}

		if (mergingWindows != null) {
			// need to make sure to update the merging state in state
			mergingWindows.persist();
		}
	}

	@Override
	public void onProcessingTime(InternalTimer<K, W> timer) throws Exception {
		context.key = timer.getKey();
		context.window = timer.getNamespace();

		MergingWindowSet<W> mergingWindows;

		if (windowAssigner instanceof MergingWindowAssigner) {
			mergingWindows = getMergingWindowSet();
			W stateWindow = mergingWindows.getStateWindow(context.window);
			if (stateWindow == null) {
				// Timer firing for non-existent window, this can only happen if a
				// trigger did not clean up timers. We have already cleared the merging
				// window and therefore the Trigger state, however, so nothing to do.
				return;
			} else {
				windowState.setCurrentNamespace(stateWindow);
			}
		} else {
			windowState.setCurrentNamespace(context.window);
			mergingWindows = null;
		}

		ACC contents = null;
		if (windowState != null) {
			contents = windowState.get();
		}

		if (contents != null) {
			TriggerResult triggerResult = context.onProcessingTime(timer.getTimestamp());
			if (triggerResult.isFire()) {
				emitWindowContents(context.window, contents);
			}
			if (triggerResult.isPurge()) {
				windowState.clear();
			}
		}

		if (!windowAssigner.isEventTime() && isCleanupTime(context.window, timer.getTimestamp())) {
			clearAllState(context.window, windowState, mergingWindows);
		}

		if (mergingWindows != null) {
			// need to make sure to update the merging state in state
			mergingWindows.persist();
		}
	}

	/**
	 * Drops all state for the given window and calls
	 * {@link Trigger#clear(Window, Trigger.TriggerContext)}.
	 *
	 * <p>The caller must ensure that the
	 * correct key is set in the state backend and the context object.
	 */
	private void clearAllState(
			W window,
			AppendingState<IN, ACC> windowState,
			MergingWindowSet<W> mergingWindows) throws Exception {
		windowState.clear();
		context.clear();
		if (mergingWindows != null) {
			mergingWindows.retireWindow(window);
			mergingWindows.persist();
		}
	}

	/**
	 * Emits the contents of the given window using the {@link InternalWindowFunction}.
	 */
	@SuppressWarnings("unchecked")
	private void emitWindowContents(W window, ACC contents) throws Exception {
		timestampedCollector.setAbsoluteTimestamp(window.maxTimestamp());
		userFunction.apply(context.key, context.window, contents, timestampedCollector);
	}

	/**
	 * write skipped late arriving element to SideOutput
	 * @param element element to side output
	 */
	private void sideOutput(StreamRecord<IN> element){
		timestampedCollector.collect(new LateArrivingOutputTag<IN>(), element);
	}

	/**
	 * Retrieves the {@link MergingWindowSet} for the currently active key.
	 * The caller must ensure that the correct key is set in the state backend.
	 *
	 * <p>The caller must also ensure to properly persist changes to state using
	 * {@link MergingWindowSet#persist()}.
	 */
	protected MergingWindowSet<W> getMergingWindowSet() throws Exception {
		@SuppressWarnings("unchecked")
		MergingWindowAssigner<? super IN, W> mergingAssigner = (MergingWindowAssigner<? super IN, W>) windowAssigner;
		return new MergingWindowSet<>(mergingAssigner, mergingSetsState);
	}

	/**
	 * Returns {@code true} if the watermark is after the end timestamp plus the allowed lateness
	 * of the given window.
	 */
	protected boolean isLate(W window) {
		return (windowAssigner.isEventTime() && (cleanupTime(window) <= internalTimerService.currentWatermark()));
	}

	/**
	 * Decide if a record is currently late, based on current watermark and allowed lateness
	 * @param element The element to check
	 * @return The element for which should be considered when sideoutput
	 */
	protected boolean isLate(StreamRecord<IN> element){
		return (windowAssigner.isEventTime()) &&
			(element.getTimestamp() + allowedLateness <= internalTimerService.currentWatermark());
	}

	/**
	 * Registers a timer to cleanup the content of the window.
	 * @param window
	 * 					the window whose state to discard
	 */
	protected void registerCleanupTimer(W window) {
		long cleanupTime = cleanupTime(window);
		if (cleanupTime == Long.MAX_VALUE) {
			// don't set a GC timer for "end of time"
			return;
		}

		if (windowAssigner.isEventTime()) {
			context.registerEventTimeTimer(cleanupTime);
		} else {
			context.registerProcessingTimeTimer(cleanupTime);
		}
	}

	/**
	 * Deletes the cleanup timer set for the contents of the provided window.
	 * @param window
	 * 					the window whose state to discard
	 */
	protected void deleteCleanupTimer(W window) {
		long cleanupTime = cleanupTime(window);
		if (cleanupTime == Long.MAX_VALUE) {
			// no need to clean up because we didn't set one
			return;
		}
		if (windowAssigner.isEventTime()) {
			context.deleteEventTimeTimer(cleanupTime);
		} else {
			context.deleteProcessingTimeTimer(cleanupTime);
		}
	}

	/**
	 * Returns the cleanup time for a window, which is
	 * {@code window.maxTimestamp + allowedLateness}. In
	 * case this leads to a value greated than {@link Long#MAX_VALUE}
	 * then a cleanup time of {@link Long#MAX_VALUE} is
	 * returned.
	 *
	 * @param window the window whose cleanup time we are computing.
	 */
	private long cleanupTime(W window) {
		if (windowAssigner.isEventTime()) {
			long cleanupTime = window.maxTimestamp() + allowedLateness;
			return cleanupTime >= window.maxTimestamp() ? cleanupTime : Long.MAX_VALUE;
		} else {
			return window.maxTimestamp();
		}
	}

	/**
	 * Returns {@code true} if the given time is the cleanup time for the given window.
	 */
	protected final boolean isCleanupTime(W window, long time) {
		return time == cleanupTime(window);
	}

	/**
	 * {@code Context} is a utility for handling {@code Trigger} invocations. It can be reused
	 * by setting the {@code key} and {@code window} fields. No internal state must be kept in
	 * the {@code Context}
	 */
	public class Context implements Trigger.OnMergeContext {
		protected K key;
		protected W window;

		protected Collection<W> mergedWindows;

		public Context(K key, W window) {
			this.key = key;
			this.window = window;
		}

		@Override
		public MetricGroup getMetricGroup() {
			return WindowOperator.this.getMetricGroup();
		}

		public long getCurrentWatermark() {
			return internalTimerService.currentWatermark();
		}

		@Override
		public <S extends Serializable> ValueState<S> getKeyValueState(String name,
			Class<S> stateType,
			S defaultState) {
			checkNotNull(stateType, "The state type class must not be null");

			TypeInformation<S> typeInfo;
			try {
				typeInfo = TypeExtractor.getForClass(stateType);
			}
			catch (Exception e) {
				throw new RuntimeException("Cannot analyze type '" + stateType.getName() +
					"' from the class alone, due to generic type parameters. " +
					"Please specify the TypeInformation directly.", e);
			}

			return getKeyValueState(name, typeInfo, defaultState);
		}

		@Override
		public <S extends Serializable> ValueState<S> getKeyValueState(String name,
			TypeInformation<S> stateType,
			S defaultState) {

			checkNotNull(name, "The name of the state must not be null");
			checkNotNull(stateType, "The state type information must not be null");

			ValueStateDescriptor<S> stateDesc = new ValueStateDescriptor<>(name, stateType.createSerializer(getExecutionConfig()), defaultState);
			return getPartitionedState(stateDesc);
		}

		@SuppressWarnings("unchecked")
		public <S extends State> S getPartitionedState(StateDescriptor<S, ?> stateDescriptor) {
			try {
				return WindowOperator.this.getPartitionedState(window, windowSerializer, stateDescriptor);
			} catch (Exception e) {
				throw new RuntimeException("Could not retrieve state", e);
			}
		}

		@Override
		public <S extends MergingState<?, ?>> void mergePartitionedState(StateDescriptor<S, ?> stateDescriptor) {
			if (mergedWindows != null && mergedWindows.size() > 0) {
				try {
					S rawState = getKeyedStateBackend().getOrCreateKeyedState(windowSerializer, stateDescriptor);

					if (rawState instanceof InternalMergingState) {
						@SuppressWarnings("unchecked")
						InternalMergingState<W, ?, ?> mergingState = (InternalMergingState<W, ?, ?>) rawState;
						mergingState.mergeNamespaces(window, mergedWindows);
					}
					else {
						throw new IllegalArgumentException(
								"The given state descriptor does not refer to a mergeable state (MergingState)");
					}
				}
				catch (Exception e) {
					throw new RuntimeException("Error while merging state.", e);
				}
			}
		}

		@Override
		public long getCurrentProcessingTime() {
			return internalTimerService.currentProcessingTime();
		}

		@Override
		public void registerProcessingTimeTimer(long time) {
			internalTimerService.registerProcessingTimeTimer(window, time);
		}

		@Override
		public void registerEventTimeTimer(long time) {
			internalTimerService.registerEventTimeTimer(window, time);
		}

		@Override
		public void deleteProcessingTimeTimer(long time) {
			internalTimerService.deleteProcessingTimeTimer(window, time);
		}

		@Override
		public void deleteEventTimeTimer(long time) {
			internalTimerService.deleteEventTimeTimer(window, time);
		}

		public TriggerResult onElement(StreamRecord<IN> element) throws Exception {
			return trigger.onElement(element.getValue(), element.getTimestamp(), window, this);
		}

		public TriggerResult onProcessingTime(long time) throws Exception {
			return trigger.onProcessingTime(time, window, this);
		}

		public TriggerResult onEventTime(long time) throws Exception {
			return trigger.onEventTime(time, window, this);
		}

		public void onMerge(Collection<W> mergedWindows) throws Exception {
			this.mergedWindows = mergedWindows;
			trigger.onMerge(window, this);
		}

		public void clear() throws Exception {
			trigger.clear(window, this);
		}

		@Override
		public String toString() {
			return "Context{" +
				"key=" + key +
				", window=" + window +
				'}';
		}
	}

	/**
	 * Internal class for keeping track of in-flight timers.
	 */
	protected static class Timer<K, W extends Window> implements Comparable<Timer<K, W>> {
		protected long timestamp;
		protected K key;
		protected W window;

		public Timer(long timestamp, K key, W window) {
			this.timestamp = timestamp;
			this.key = key;
			this.window = window;
		}

		@Override
		public int compareTo(Timer<K, W> o) {
			return Long.compare(this.timestamp, o.timestamp);
		}

		@Override
		public boolean equals(Object o) {
			if (this == o) {
				return true;
			}
			if (o == null || getClass() != o.getClass()){
				return false;
			}

			Timer<?, ?> timer = (Timer<?, ?>) o;

			return timestamp == timer.timestamp
				&& key.equals(timer.key)
				&& window.equals(timer.window);

		}

		@Override
		public int hashCode() {
			int result = (int) (timestamp ^ (timestamp >>> 32));
			result = 31 * result + key.hashCode();
			result = 31 * result + window.hashCode();
			return result;
		}

		@Override
		public String toString() {
			return "Timer{" +
				"timestamp=" + timestamp +
				", key=" + key +
				", window=" + window +
				'}';
		}
	}

	// ------------------------------------------------------------------------
	//  Restoring / Migrating from an older Flink version.
	// ------------------------------------------------------------------------

	private static final int BEGIN_OF_STATE_MAGIC_NUMBER = 0x0FF1CE42;

	private static final int BEGIN_OF_PANE_MAGIC_NUMBER = 0xBADF00D5;

	@Override
	public void restoreState(FSDataInputStream in) throws Exception {
		super.restoreState(in);

		LOG.info("{} (taskIdx={}) restoring {} state from an older Flink version.",
			getClass().getSimpleName(), legacyWindowOperatorType, getRuntimeContext().getIndexOfThisSubtask());

		DataInputViewStreamWrapper streamWrapper = new DataInputViewStreamWrapper(in);

		switch (legacyWindowOperatorType) {
			case NONE:
				restoreFromLegacyWindowOperator(streamWrapper);
				break;
			case FAST_ACCUMULATING:
			case FAST_AGGREGATING:
				restoreFromLegacyAlignedWindowOperator(streamWrapper);
				break;
		}
	}

	public void registerRestoredLegacyStateState() throws Exception {

		switch (legacyWindowOperatorType) {
			case NONE:
				reregisterStateFromLegacyWindowOperator();
				break;
			case FAST_ACCUMULATING:
			case FAST_AGGREGATING:
				reregisterStateFromLegacyAlignedWindowOperator();
				break;
		}
	}

	private void restoreFromLegacyAlignedWindowOperator(DataInputViewStreamWrapper in) throws IOException {
		Preconditions.checkArgument(legacyWindowOperatorType != LegacyWindowOperatorType.NONE);

		final long nextEvaluationTime = in.readLong();
		final long nextSlideTime = in.readLong();

		validateMagicNumber(BEGIN_OF_STATE_MAGIC_NUMBER, in.readInt());

		restoredFromLegacyAlignedOpRecords = new PriorityQueue<>(42,
			new Comparator<StreamRecord<IN>>() {
				@Override
				public int compare(StreamRecord<IN> o1, StreamRecord<IN> o2) {
					return Long.compare(o1.getTimestamp(), o2.getTimestamp());
				}
			}
		);

		switch (legacyWindowOperatorType) {
			case FAST_ACCUMULATING:
				restoreElementsFromLegacyAccumulatingAlignedWindowOperator(in, nextSlideTime);
				break;
			case FAST_AGGREGATING:
				restoreElementsFromLegacyAggregatingAlignedWindowOperator(in, nextSlideTime);
				break;
		}

		if (LOG.isDebugEnabled()) {
			LOG.debug("{} (taskIdx={}) restored {} events from legacy {}.",
				getClass().getSimpleName(),
				getRuntimeContext().getIndexOfThisSubtask(),
				restoredFromLegacyAlignedOpRecords.size(),
				legacyWindowOperatorType);
		}
	}

	private void restoreElementsFromLegacyAccumulatingAlignedWindowOperator(DataInputView in, long nextSlideTime) throws IOException {
		int numPanes = in.readInt();
		final long paneSize = getPaneSize();
		long nextElementTimestamp = nextSlideTime - (numPanes * paneSize);

		@SuppressWarnings("unchecked")
		ArrayListSerializer<IN> ser = new ArrayListSerializer<>((TypeSerializer<IN>) getStateDescriptor().getSerializer());

		while (numPanes > 0) {
			validateMagicNumber(BEGIN_OF_PANE_MAGIC_NUMBER, in.readInt());

			nextElementTimestamp += paneSize - 1; // the -1 is so that the elements fall into the correct time-frame

			final int numElementsInPane = in.readInt();
			for (int i = numElementsInPane - 1; i >= 0; i--) {
				K key = keySerializer.deserialize(in);

				@SuppressWarnings("unchecked")
				List<IN> valueList = ser.deserialize(in);
				for (IN record: valueList) {
					restoredFromLegacyAlignedOpRecords.add(new StreamRecord<>(record, nextElementTimestamp));
				}
			}
			numPanes--;
		}
	}

	private void restoreElementsFromLegacyAggregatingAlignedWindowOperator(DataInputView in, long nextSlideTime) throws IOException {
		int numPanes = in.readInt();
		final long paneSize = getPaneSize();
		long nextElementTimestamp = nextSlideTime - (numPanes * paneSize);

		while (numPanes > 0) {
			validateMagicNumber(BEGIN_OF_PANE_MAGIC_NUMBER, in.readInt());

			nextElementTimestamp += paneSize - 1; // the -1 is so that the elements fall into the correct time-frame

			final int numElementsInPane = in.readInt();
			for (int i = numElementsInPane - 1; i >= 0; i--) {
				K key = keySerializer.deserialize(in);

				@SuppressWarnings("unchecked")
				IN value = (IN) getStateDescriptor().getSerializer().deserialize(in);
				restoredFromLegacyAlignedOpRecords.add(new StreamRecord<>(value, nextElementTimestamp));
			}
			numPanes--;
		}
	}

	private long getPaneSize() {
		Preconditions.checkArgument(
			legacyWindowOperatorType == LegacyWindowOperatorType.FAST_ACCUMULATING ||
				legacyWindowOperatorType == LegacyWindowOperatorType.FAST_AGGREGATING);

		final long paneSlide;
		if (windowAssigner instanceof SlidingProcessingTimeWindows) {
			SlidingProcessingTimeWindows timeWindows = (SlidingProcessingTimeWindows) windowAssigner;
			paneSlide = ArithmeticUtils.gcd(timeWindows.getSize(), timeWindows.getSlide());
		} else {
			TumblingProcessingTimeWindows timeWindows = (TumblingProcessingTimeWindows) windowAssigner;
			paneSlide = timeWindows.getSize(); // this is valid as windowLength == windowSlide == timeWindows.getSize
		}
		return paneSlide;
	}

	private static void validateMagicNumber(int expected, int found) throws IOException {
		if (expected != found) {
			throw new IOException("Corrupt state stream - wrong magic number. " +
				"Expected '" + Integer.toHexString(expected) +
				"', found '" + Integer.toHexString(found) + '\'');
		}
	}

	private void restoreFromLegacyWindowOperator(DataInputViewStreamWrapper in) throws IOException {
		Preconditions.checkArgument(legacyWindowOperatorType == LegacyWindowOperatorType.NONE);

		int numWatermarkTimers = in.readInt();
		this.restoredFromLegacyEventTimeTimers = new PriorityQueue<>(Math.max(numWatermarkTimers, 1));

		for (int i = 0; i < numWatermarkTimers; i++) {
			K key = keySerializer.deserialize(in);
			W window = windowSerializer.deserialize(in);
			long timestamp = in.readLong();

			Timer<K, W> timer = new Timer<>(timestamp, key, window);
			restoredFromLegacyEventTimeTimers.add(timer);
		}

		int numProcessingTimeTimers = in.readInt();
		this.restoredFromLegacyProcessingTimeTimers = new PriorityQueue<>(Math.max(numProcessingTimeTimers, 1));

		for (int i = 0; i < numProcessingTimeTimers; i++) {
			K key = keySerializer.deserialize(in);
			W window = windowSerializer.deserialize(in);
			long timestamp = in.readLong();

			Timer<K, W> timer = new Timer<>(timestamp, key, window);
			restoredFromLegacyProcessingTimeTimers.add(timer);
		}

		// just to read all the rest, although we do not really use this information.
		int numProcessingTimeTimerTimestamp = in.readInt();
		for (int i = 0; i< numProcessingTimeTimerTimestamp; i++) {
			in.readLong();
			in.readInt();
		}

		if (LOG.isDebugEnabled()) {
			int subtaskIdx = getRuntimeContext().getIndexOfThisSubtask();

			if (restoredFromLegacyEventTimeTimers != null && !restoredFromLegacyEventTimeTimers.isEmpty()) {
				LOG.debug("{} (taskIdx={}) restored {} event time timers from an older Flink version: {}",
					getClass().getSimpleName(), subtaskIdx,
					restoredFromLegacyEventTimeTimers.size(),
					restoredFromLegacyEventTimeTimers);
			}

			if (restoredFromLegacyProcessingTimeTimers != null && !restoredFromLegacyProcessingTimeTimers.isEmpty()) {
				LOG.debug("{} (taskIdx={}) restored {} processing time timers from an older Flink version: {}",
					getClass().getSimpleName(), subtaskIdx,
					restoredFromLegacyProcessingTimeTimers.size(),
					restoredFromLegacyProcessingTimeTimers);
			}
		}
	}

	public void reregisterStateFromLegacyWindowOperator() {
		// if we restore from an older version,
		// we have to re-register the recovered state.

		if (restoredFromLegacyEventTimeTimers != null && !restoredFromLegacyEventTimeTimers.isEmpty()) {

			LOG.info("{} (taskIdx={}) re-registering event-time timers from an older Flink version.",
				getClass().getSimpleName(), getRuntimeContext().getIndexOfThisSubtask());

			for (Timer<K, W> timer : restoredFromLegacyEventTimeTimers) {
				setCurrentKey(timer.key);
				internalTimerService.registerEventTimeTimer(timer.window, timer.timestamp);
			}
		}

		if (restoredFromLegacyProcessingTimeTimers != null && !restoredFromLegacyProcessingTimeTimers.isEmpty()) {

			LOG.info("{} (taskIdx={}) re-registering processing-time timers from an older Flink version.",
				getClass().getSimpleName(), getRuntimeContext().getIndexOfThisSubtask());

			for (Timer<K, W> timer : restoredFromLegacyProcessingTimeTimers) {
				setCurrentKey(timer.key);
				internalTimerService.registerProcessingTimeTimer(timer.window, timer.timestamp);
			}
		}

		// gc friendliness
		restoredFromLegacyEventTimeTimers = null;
		restoredFromLegacyProcessingTimeTimers = null;
	}

	public void reregisterStateFromLegacyAlignedWindowOperator() throws Exception {
		if (restoredFromLegacyAlignedOpRecords != null && !restoredFromLegacyAlignedOpRecords.isEmpty()) {

			LOG.info("{} (taskIdx={}) re-registering timers from legacy {} from an older Flink version.",
				getClass().getSimpleName(), getRuntimeContext().getIndexOfThisSubtask(), legacyWindowOperatorType);

			while (!restoredFromLegacyAlignedOpRecords.isEmpty()) {
				StreamRecord<IN> record = restoredFromLegacyAlignedOpRecords.poll();
				setCurrentKey(keySelector.getKey(record.getValue()));
				processElement(record);
			}
		}

		// gc friendliness
		restoredFromLegacyAlignedOpRecords = null;
	}

	// ------------------------------------------------------------------------
	// Getters for testing
	// ------------------------------------------------------------------------

	@VisibleForTesting
	public Trigger<? super IN, ? super W> getTrigger() {
		return trigger;
	}

	@VisibleForTesting
	public KeySelector<IN, K> getKeySelector() {
		return keySelector;
	}

	@VisibleForTesting
	public WindowAssigner<? super IN, W> getWindowAssigner() {
		return windowAssigner;
	}

	@VisibleForTesting
	public StateDescriptor<? extends AppendingState<IN, ACC>, ?> getStateDescriptor() {
		return windowStateDescriptor;
	}
}<|MERGE_RESOLUTION|>--- conflicted
+++ resolved
@@ -324,14 +324,11 @@
 		final Collection<W> elementWindows = windowAssigner.assignWindows(
 			element.getValue(), element.getTimestamp(), windowAssignerContext);
 
-<<<<<<< HEAD
+
 		//if element is handled by none of assigned elementWindows
 		boolean isSkippedElement = true;
 
-		final K key = (K) getKeyedStateBackend().getCurrentKey();
-=======
 		final K key = this.<K>getKeyedStateBackend().getCurrentKey();
->>>>>>> e24a866b
 
 		if (windowAssigner instanceof MergingWindowAssigner) {
 			MergingWindowSet<W> mergingWindows = getMergingWindowSet();
