--- conflicted
+++ resolved
@@ -37,14 +37,6 @@
 import org.apache.kafka.clients.admin.AdminClientConfig;
 import org.apache.kafka.clients.admin.KafkaAdminClient;
 import org.apache.kafka.clients.admin.NewTopic;
-<<<<<<< HEAD
-import org.apache.kafka.clients.admin.TopicDescription;
-import org.apache.kafka.clients.consumer.KafkaConsumer;
-import org.apache.kafka.clients.producer.ProducerRecord;
-import org.apache.kafka.common.KafkaFuture;
-import org.apache.kafka.common.TopicPartitionInfo;
-=======
->>>>>>> a9fd770b
 import org.testcontainers.containers.KafkaContainer;
 import org.testcontainers.utility.DockerImageName;
 
@@ -103,12 +95,8 @@
                     }
                 })
                 // square it
-<<<<<<< HEAD
-                .map((DataRecord x) -> {int newValue = x.getValue()*x.getValue(); x.setValue(newValue); return x; }).setParallelism(2)
-=======
                 .map(new TestRichMapFunctionImplForSquare()).setParallelism(2)
                 .map(new OutputFormatMap())
->>>>>>> a9fd770b
                 .sinkTo(kafkaSink).setParallelism(1);
 
 
@@ -117,17 +105,9 @@
     }
 }
 
-<<<<<<< HEAD
-
-
-class DataRecord {
-
-    private int sequenceId;
-=======
 class DecorateRecord<T> {
     private long seqNum;
     private String pathInfo;
->>>>>>> a9fd770b
 
     private T value;
 
